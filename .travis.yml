--- conflicted
+++ resolved
@@ -5,17 +5,14 @@
   - npm install -g grunt-cli
   - npm install -g jasmine-node
 notifications:
-<<<<<<< HEAD
   irc: "chat.freenode.net#brackets"
-branches:
-  only:
-    - master
-    - release
-=======
   webhooks:
     urls:
       - https://webhooks.gitter.im/e/9c767842144fd24d26a5
     on_success: change  # options: [always|never|change] default: always
     on_failure: always  # options: [always|never|change] default: always
     on_start: false     # default: false
->>>>>>> 261f3108
+branches:
+  only:
+    - master
+    - release