/*
 * Copyright (c) 2012 Adobe Systems Incorporated. All rights reserved.
 *  
 * Permission is hereby granted, free of charge, to any person obtaining a
 * copy of this software and associated documentation files (the "Software"), 
 * to deal in the Software without restriction, including without limitation 
 * the rights to use, copy, modify, merge, publish, distribute, sublicense, 
 * and/or sell copies of the Software, and to permit persons to whom the 
 * Software is furnished to do so, subject to the following conditions:
 *  
 * The above copyright notice and this permission notice shall be included in
 * all copies or substantial portions of the Software.
 *  
 * THE SOFTWARE IS PROVIDED "AS IS", WITHOUT WARRANTY OF ANY KIND, EXPRESS OR
 * IMPLIED, INCLUDING BUT NOT LIMITED TO THE WARRANTIES OF MERCHANTABILITY, 
 * FITNESS FOR A PARTICULAR PURPOSE AND NONINFRINGEMENT. IN NO EVENT SHALL THE
 * AUTHORS OR COPYRIGHT HOLDERS BE LIABLE FOR ANY CLAIM, DAMAGES OR OTHER 
 * LIABILITY, WHETHER IN AN ACTION OF CONTRACT, TORT OR OTHERWISE, ARISING 
 * FROM, OUT OF OR IN CONNECTION WITH THE SOFTWARE OR THE USE OR OTHER 
 * DEALINGS IN THE SOFTWARE.
 * 
 */


/*jslint vars: true, plusplus: true, devel: true, browser: true, nomen: true, indent: 4, maxerr: 50, regexp: true */
/*global define, $, brackets, jasmine, describe, it, expect, beforeEach, afterEach, waitsFor, waits, waitsForDone, runs */
define(function (require, exports, module) {
    'use strict';
    
    var NativeFileSystem    = require("file/NativeFileSystem").NativeFileSystem,
        Commands            = require("command/Commands"),
        FileUtils           = require("file/FileUtils"),
        Async               = require("utils/Async"),
        DocumentManager     = require("document/DocumentManager"),
        Editor              = require("editor/Editor").Editor,
        EditorManager       = require("editor/EditorManager"),
        PanelManager        = require("view/PanelManager"),
        ExtensionLoader     = require("utils/ExtensionLoader"),
        UrlParams           = require("utils/UrlParams").UrlParams,
        LanguageManager     = require("language/LanguageManager");
    
    var TEST_PREFERENCES_KEY    = "com.adobe.brackets.test.preferences",
        OPEN_TAG                = "{{",
        CLOSE_TAG               = "}}",
        RE_MARKER               = /\{\{(\d+)\}\}/g,
        _testSuites             = {},
        _testWindow,
        _doLoadExtensions,
        nfs;
    
    /**
     * Resolves a path string to a FileEntry or DirectoryEntry
     * @param {!string} path Path to a file or directory
     * @return {$.Promise} A promise resolved when the file/directory is found or
     *     rejected when any error occurs.
     */
    function resolveNativeFileSystemPath(path) {
        var deferred = new $.Deferred();
        
        NativeFileSystem.resolveNativeFileSystemPath(
            path,
            function success(entry) {
                deferred.resolve(entry);
            },
            function error(domError) {
                deferred.reject();
            }
        );
        
        return deferred.promise();
    }
    
    /**
     * Get or create a NativeFileSystem rooted at the system root.
     * @return {$.Promise} A promise resolved when the native file system is found or rejected when an error occurs.
     */
    function getRoot() {
        var deferred = new $.Deferred();
        
        if (nfs) {
            deferred.resolve(nfs.root);
        }
        
        resolveNativeFileSystemPath("/").then(deferred.resolve, deferred.reject);
        
        return deferred.promise();
    }
    
    function getTestRoot() {
        // /path/to/brackets/test/SpecRunner.html
        var path = window.location.pathname;
        path = path.substr(0, path.lastIndexOf("/"));
        path = FileUtils.convertToNativePath(path);
        return path;
    }
    
    function getTestPath(path) {
        return getTestRoot() + path;
    }

    /**
     * Get the temporary unit test project path. Use this path for unit tests that need to modify files on disk.
     * @return {$.string} Path to the temporary unit test project
     */
    function getTempDirectory() {
        return getTestPath("/temp");
    }

    /**
     * Create the temporary unit test project directory.
     */
    function createTempDirectory() {
        var deferred = new $.Deferred();

        runs(function () {
            brackets.fs.makedir(getTempDirectory(), 0, function (err) {
                if (err && err !== brackets.fs.ERR_FILE_EXISTS) {
                    deferred.reject(err);
                } else {
                    deferred.resolve();
                }
            });
        });

        waitsForDone(deferred, "Create temp directory", 500);
    }
    
    function getBracketsSourceRoot() {
        var path = window.location.pathname;
        path = path.split("/");
        path = path.slice(0, path.length - 2);
        path.push("src");
        return path.join("/");
    }
    
    /**
     * Utility for tests that wait on a Promise to complete. Placed in the global namespace so it can be used
     * similarly to the standard Jasmine waitsFor(). Unlike waitsFor(), must be called from INSIDE
     * the runs() that generates the promise.
     * @param {$.Promise} promise
     * @param {string} operationName  Name used for timeout error message
     */
    window.waitsForDone = function (promise, operationName, timeout) {
        timeout = timeout || 1000;
        expect(promise).toBeTruthy();
        waitsFor(function () {
            return promise.state() === "resolved";
        }, "success " + operationName, timeout);
    };
    
    /**
     * Utility for tests that waits on a Promise to fail. Placed in the global namespace so it can be used
     * similarly to the standards Jasmine waitsFor(). Unlike waitsFor(), must be called from INSIDE
     * the runs() that generates the promise.
     * @param {$.Promise} promise
     * @param {string} operationName  Name used for timeout error message
     */
    window.waitsForFail = function (promise, operationName, timeout) {
        timeout = timeout || 1000;
        expect(promise).toBeTruthy();
        waitsFor(function () {
            return promise.state() === "rejected";
        }, "failure " + operationName, timeout);
    };
    
    /**
     * Returns a Document suitable for use with an Editor in isolation, but that can be registered with
     * DocumentManager via addRef() so it is maintained for global updates like name and language changes.
     * 
     * Like a normal Document, if you cause an addRef() on this you MUST call releaseRef() later.
     * 
     * @param {!{language:?string, filename:?string, content:?string }} options
     * Language defaults to JavaScript, filename defaults to a placeholder name, and
     * content defaults to "".
     */
    function createMockActiveDocument(options) {
        var language    = options.language || LanguageManager.getLanguage("javascript"),
            filename    = options.filename || "_unitTestDummyFile_" + Date.now() + "." + language._fileExtensions[0],
            content     = options.content || "";
        
        // Use unique filename to avoid collissions in open documents list
        var dummyFile = new NativeFileSystem.FileEntry(filename);
        var docToShim = new DocumentManager.Document(dummyFile, new Date(), content);
        
        // Prevent adding doc to working set
        docToShim._handleEditorChange = function (event, editor, changeList) {
            this.isDirty = !editor._codeMirror.isClean();
                    
            // TODO: This needs to be kept in sync with Document._handleEditorChange(). In the
            // future, we should fix things so that we either don't need mock documents or that this
            // is factored so it will just run in both.
            $(this).triggerHandler("change", [this, changeList]);
        };
        docToShim.notifySaved = function () {
            throw new Error("Cannot notifySaved() a unit-test dummy Document");
        };
        
        return docToShim;
    }
    
    /**
     * Returns a Document suitable for use with an Editor in isolation: i.e., a Document that will
     * never be set as the currentDocument or added to the working set.
     * 
     * Unlike a real Document, does NOT need to be explicitly cleaned up.
     * 
     * @param {string=} initialContent  Defaults to ""
     * @param {string=} languageId      Defaults to JavaScript
     */
    function createMockDocument(initialContent, languageId) {
        var language    = LanguageManager.getLanguage(languageId) || LanguageManager.getLanguage("javascript"),
            options     = { language: language, content: initialContent },
            docToShim   = createMockActiveDocument(options);
        
        // Prevent adding doc to global 'open docs' list; prevents leaks or collisions if a test
        // fails to clean up properly (if test fails, or due to an apparent bug with afterEach())
        docToShim.addRef = function () {};
        docToShim.releaseRef = function () {};
        docToShim._ensureMasterEditor = function () {
            if (!this._masterEditor) {
                // Don't let Document create an Editor itself via EditorManager; the unit test can't clean that up
                throw new Error("Use create/destroyMockEditor() to test edit operations");
            }
        };
        
        return docToShim;
    }
    
    /**
     * Returns a mock element (in the test runner window) that's offscreen, for
     * parenting UI you want to unit-test. When done, make sure to delete it with
     * remove().
     * @return {jQueryObject} a jQuery object for an offscreen div
     */
    function createMockElement() {
        return $("<div/>")
            .css({
                position: "absolute",
                left: "-10000px",
                top: "-10000px"
            })
            .appendTo($("body"));
    }

    /**
     * Returns an Editor tied to the given Document, but suitable for use in isolation
     * (without being placed inside the surrounding Brackets UI). The Editor *will* be
     * reported as the "active editor" by EditorManager.
     * 
     * Must be cleaned up by calling destroyMockEditor(document) later.
     * 
     * @param {!Document} doc
     * @param {{startLine: number, endLine: number}=} visibleRange
     * @return {!Editor}
     */
    function createMockEditorForDocument(doc, visibleRange) {
        // Initialize EditorManager/PanelManager and position the editor-holder offscreen
        // (".content" may not exist, but that's ok for headless tests where editor height doesn't matter)
        var $editorHolder = createMockElement().attr("id", "mock-editor-holder");
        PanelManager._setMockDOM($(".content"), $editorHolder);
        EditorManager.setEditorHolder($editorHolder);
        
        // create Editor instance
        var editor = new Editor(doc, true, $editorHolder.get(0), visibleRange);
        EditorManager._notifyActiveEditorChanged(editor);
        
        return editor;
    }
    
    /**
     * Returns a Document and Editor suitable for use in isolation: the Document
     * will never be set as the currentDocument or added to the working set and the
     * Editor does not live inside a full-blown Brackets UI layout. The Editor *will* be
     * reported as the "active editor" by EditorManager, however.
     * 
     * Must be cleaned up by calling destroyMockEditor(document) later.
     * 
     * @param {string=} initialContent
     * @param {string=} languageId
     * @param {{startLine: number, endLine: number}=} visibleRange
     * @return {!{doc:!Document, editor:!Editor}}
     */
    function createMockEditor(initialContent, languageId, visibleRange) {
        // create dummy Document, then Editor tied to it
        var doc = createMockDocument(initialContent, languageId);
        return { doc: doc, editor: createMockEditorForDocument(doc, visibleRange) };
    }
    
    /**
     * Destroy the Editor instance for a given mock Document.
     * @param {!Document} doc  Document whose master editor to destroy
     */
    function destroyMockEditor(doc) {
        EditorManager._notifyActiveEditorChanged(null);
        EditorManager._destroyEditorIfUnneeded(doc);

        // Clear editor holder so EditorManager doesn't try to resize destroyed object
        EditorManager.setEditorHolder(null);
        $("#mock-editor-holder").remove();
    }
    
    /**
     * Dismiss the currently open dialog as if the user had chosen the given button. Dialogs close
     * asynchronously; after calling this, you need to start a new runs() block before testing the
     * outcome. Also, in cases where asynchronous tasks are performed after the dialog closes,
     * clients must also wait for any additional promises.
     * @param {string} buttonId  One of the Dialogs.DIALOG_BTN_* symbolic constants.
     */
    function clickDialogButton(buttonId) {
        // Make sure there's one and only one dialog open
        var $dlg = _testWindow.$(".modal.instance"),
            promise = $dlg.data("promise");
        
        expect($dlg.length).toBe(1);
        
        // Make sure desired button exists
        var dismissButton = $dlg.find(".dialog-button[data-button-id='" + buttonId + "']");
        expect(dismissButton.length).toBe(1);
        
        // Click the button
        dismissButton.click();

        // Dialog should resolve/reject the promise
        waitsForDone(promise, "dismiss dialog");
    }
    
    
    function createTestWindowAndRun(spec, callback) {
        runs(function () {
            // Position popup windows in the lower right so they're out of the way
            var testWindowWid = 1000,
                testWindowHt  =  700,
                testWindowX   = window.screen.availWidth - testWindowWid,
                testWindowY   = window.screen.availHeight - testWindowHt,
                optionsStr    = "left=" + testWindowX + ",top=" + testWindowY +
                                ",width=" + testWindowWid + ",height=" + testWindowHt;
            
            var params = new UrlParams();
            
            // setup extension loading in the test window
            params.put("extensions", _doLoadExtensions ?
                        "default,dev," + ExtensionLoader.getUserExtensionPath() :
                        "default");
            
            // disable update check in test windows
            params.put("skipUpdateCheck", true);
            
            // disable loading of sample project
            params.put("skipSampleProjectLoad", true);
            
            // disable initial dialog for live development
            params.put("skipLiveDevelopmentInfo", true);
            
            _testWindow = window.open(getBracketsSourceRoot() + "/index.html?" + params.toString(), "_blank", optionsStr);
            
            _testWindow.isBracketsTestWindow = true;
            
            _testWindow.executeCommand = function executeCommand(cmd, args) {
                return _testWindow.brackets.test.CommandManager.execute(cmd, args);
            };

            _testWindow.closeAllDocuments = function closeAllDocuments() {
                _testWindow.brackets.test.DocumentManager.closeAll();
            };
            
            _testWindow.closeAllFiles = function closeAllFiles() {
                runs(function () {
                    var promise = _testWindow.executeCommand(_testWindow.brackets.test.Commands.FILE_CLOSE_ALL);
                    waitsForDone(promise, "Close all open files in working set");
                    
                    var $dlg = _testWindow.$(".modal.instance");
                    if ($dlg.length) {
                        clickDialogButton("dontsave");
                    }
                });
            };
        });

        // FIXME (issue #249): Need an event or something a little more reliable...
        waitsFor(
            function isBracketsDoneLoading() {
                return _testWindow.brackets && _testWindow.brackets.test && _testWindow.brackets.test.doneLoading;
            },
            "brackets.test.doneLoading",
            10000
        );

        runs(function () {
            // callback allows specs to query the testWindow before they run
            callback.call(spec, _testWindow);
        });
    }

    function closeTestWindow() {
        // debug-only to see testWindow state before closing
        // waits(500);

        runs(function () {
            //we need to mark the documents as not dirty before we close
            //or the window will stay open prompting to save
            var openDocs = _testWindow.brackets.test.DocumentManager.getAllOpenDocuments();
            openDocs.forEach(function resetDoc(doc) {
                if (doc.isDirty) {
                    //just refresh it back to it's current text. This will mark it
                    //clean to save
                    doc.refreshText(doc.getText(), doc.diskTimestamp);
                }
            });
            _testWindow.close();
            _testWindow.executeCommand = null;
            _testWindow = null;
        });
    }
    
    
    function loadProjectInTestWindow(path) {
        runs(function () {
            // begin loading project path
            var result = _testWindow.brackets.test.ProjectManager.openProject(path);
            
            // wait for file system to finish loading
            waitsForDone(result, "ProjectManager.openProject()");
        });
    }
    
    /**
     * Parses offsets from text offset markup (e.g. "{{1}}" for offset 1).
     * @param {!string} text Text to parse
     * @return {!{offsets:!Array.<{line:number, ch:number}>, text:!string, original:!string}} 
     */
    function parseOffsetsFromText(text) {
        var offsets = [],
            output  = [],
            i       = 0,
            line    = 0,
            charAt  = 0,
            ch      = 0,
            length  = text.length,
            exec    = null,
            found   = false;
        
        while (i < length) {
            found = false;
            
            if (text.slice(i, i + OPEN_TAG.length) === OPEN_TAG) {
                // find "{{[0-9]+}}"
                RE_MARKER.lastIndex = i;
                exec = RE_MARKER.exec(text);
                found = (exec !== null && exec.index === i);
                
                if (found) {
                    // record offset info
                    offsets[exec[1]] = {line: line, ch: ch};
                    
                    // advance
                    i += exec[0].length;
                }
            }
            
            if (!found) {
                charAt = text.substr(i, 1);
                output.push(charAt);
                
                if (charAt === '\n') {
                    line++;
                    ch = 0;
                } else {
                    ch++;
                }
                
                i++;
            }
        }
        
        return {offsets: offsets, text: output.join(""), original: text};
    }
    
    /**
     * Creates absolute paths based on the test window's current project
     * @param {!Array.<string>|string} paths Project relative file path(s) to convert. May pass a single string path or array.
     * @return {!Array.<string>|string} Absolute file path(s)
     */
    function makeAbsolute(paths) {
        var fullPath = _testWindow.brackets.test.ProjectManager.getProjectRoot().fullPath;
        
        function prefixProjectPath(path) {
            if (path.indexOf(fullPath) === 0) {
                return path;
            }
            
            return fullPath + path;
        }
        
        if (Array.isArray(paths)) {
            return paths.map(prefixProjectPath);
        } else {
            return prefixProjectPath(paths);
        }
    }
    
    /**
     * Creates relative paths based on the test window's current project. Any paths,
     * outside the project are included in the result, but left as absolute paths.
     * @param {!Array.<string>|string} paths Absolute file path(s) to convert. May pass a single string path or array.
     * @return {!Array.<string>|string} Relative file path(s)
     */
    function makeRelative(paths) {
        var fullPath = _testWindow.brackets.test.ProjectManager.getProjectRoot().fullPath,
            fullPathLength = fullPath.length;
        
        function removeProjectPath(path) {
            if (path.indexOf(fullPath) === 0) {
                return path.substring(fullPathLength);
            }
            
            return path;
        }
        
        if (Array.isArray(paths)) {
            return paths.map(removeProjectPath);
        } else {
            return removeProjectPath(paths);
        }
    }
    
    function makeArray(arg) {
        if (!Array.isArray(arg)) {
            return [arg];
        }
        
        return arg;
    }
    
    /**
     * Parses offsets from a file using offset markup (e.g. "{{1}}" for offset 1).
     * @param {!FileEntry} entry File to open
     * @return {$.Promise} A promise resolved with a record that contains parsed offsets, 
     *  the file text without offset markup, the original file content, and the corresponding
     *  file entry.
     */
    function parseOffsetsFromFile(entry) {
        var result = new $.Deferred();
        
        FileUtils.readAsText(entry).done(function (text) {
            var info = parseOffsetsFromText(text);
            info.fileEntry = entry;
            
            result.resolve(info);
        }).fail(function (err) {
            result.reject(err);
        });
        
        return result.promise();
    }
    
    /**
     * Opens project relative file paths in the test window
     * @param {!(Array.<string>|string)} paths Project relative file path(s) to open
     * @return {!$.Promise} A promise resolved with a mapping of project-relative path
     *  keys to a corresponding Document
     */
    function openProjectFiles(paths) {
        var result = new $.Deferred(),
            fullpaths = makeArray(makeAbsolute(paths)),
            keys = makeArray(makeRelative(paths)),
            docs = {},
            FileViewController = _testWindow.brackets.test.FileViewController;
        
        Async.doSequentially(fullpaths, function (path, i) {
            var one = new $.Deferred();
            
            FileViewController.addToWorkingSetAndSelect(path).done(function (doc) {
                docs[keys[i]] = doc;
                one.resolve();
            }).fail(function () {
                one.reject();
            });
            
            return one.promise();
        }, false).done(function () {
            result.resolve(docs);
        }).fail(function () {
            result.reject();
        }).always(function () {
            docs = null;
            FileViewController = null;
        });
        
        return result.promise();
    }

    /**
     * Create or overwrite a text file
     * @param {!string} path Path for a file to be created/overwritten
     * @param {!string} text Text content for the new file
     * @return {$.Promise} A promise resolved when the file is written or rejected when an error occurs.
     */
    function createTextFile(path, text) {
        var deferred = new $.Deferred();

        getRoot().done(function (nfs) {
            // create the new FileEntry
            nfs.getFile(path, { create: true }, function success(entry) {
                // write text this new FileEntry 
                FileUtils.writeText(entry, text).done(function () {
                    deferred.resolve(entry);
                }).fail(function () {
                    deferred.reject();
                });
            }, function error() {
                deferred.reject();
            });
        });

        return deferred.promise();
    }
    
    /**
     * Copy a file source path to a destination
     * @param {!FileEntry} source Entry for the source file to copy
     * @param {!string} destination Destination path to copy the source file
     * @param {?{parseOffsets:boolean}} options parseOffsets allows optional
     *     offset markup parsing. File is written to the destination path
     *     without offsets. Offset data is passed to the doneCallbacks of the
     *     promise.
     * @return {$.Promise} A promise resolved when the file is copied to the
     *     destination.
     */
    function copyFileEntry(source, destination, options) {
        options = options || {};
        
        var deferred = new $.Deferred();
        
        // read the source file
        FileUtils.readAsText(source).done(function (text, modificationTime) {
            getRoot().done(function (nfs) {
                var offsets;
                
                // optionally parse offsets
                if (options.parseOffsets) {
                    var parseInfo = parseOffsetsFromText(text);
                    text = parseInfo.text;
                    offsets = parseInfo.offsets;
                }
                
                // create the new FileEntry
                createTextFile(destination, text).done(function (entry) {
                    deferred.resolve(entry, offsets, text);
                }).fail(function () {
                    deferred.reject();
                });
            });
        }).fail(function () {
            deferred.reject();
        });
        
        return deferred.promise();
    }
    
    /**
     * Copy a directory source to a destination
     * @param {!DirectoryEntry} source Entry for the source directory to copy
     * @param {!string} destination Destination path to copy the source directory
     * @param {?{parseOffsets:boolean, infos:Object, removePrefix:boolean}}} options
     *     parseOffsets - allows optional offset markup parsing. File is written to the
     *       destination path without offsets. Offset data is passed to the
     *       doneCallbacks of the promise.
     *     infos - an optional Object used when parseOffsets is true. Offset
     *       information is attached here, indexed by the file destination path.
     *     removePrefix - When parseOffsets is true, set removePrefix true
     *       to add a new key to the infos array that drops the destination
     *       path root.
     * @return {$.Promise} A promise resolved when the directory and all it's
     *     contents are copied to the destination or rejected immediately
     *     upon the first error.
     */
    function copyDirectoryEntry(source, destination, options) {
        options = options || {};
        options.infos = options.infos || {};
        
        var parseOffsets    = options.parseOffsets || false,
            removePrefix    = options.removePrefix || true,
            deferred        = new $.Deferred();
        
        // create the destination folder
        brackets.fs.makedir(destination, parseInt("644", 8), function callback(err) {
            if (err && err !== brackets.fs.ERR_FILE_EXISTS) {
                deferred.reject();
                return;
            }
            
            source.createReader().readEntries(function handleEntries(entries) {
                if (entries.length === 0) {
                    deferred.resolve();
                    return;
                }

                // copy all children of this directory
                var copyChildrenPromise = Async.doInParallel(
                    entries,
                    function copyChild(child) {
                        var childDestination = destination + "/" + child.name,
                            promise;
                        
                        if (child.isDirectory) {
                            promise = copyDirectoryEntry(child, childDestination, options);
                        } else {
                            promise = copyFileEntry(child, childDestination, options);
                            
                            if (parseOffsets) {
                                // save offset data for each file path
                                promise.done(function (destinationEntry, offsets, text) {
                                    options.infos[childDestination] = {
                                        offsets     : offsets,
                                        fileEntry   : destinationEntry,
                                        text        : text
                                    };
                                });
                            }
                        }
                        
                        return promise;
                    },
                    true
                );
                
                copyChildrenPromise.then(deferred.resolve, deferred.reject);
            });
        });

        deferred.always(function () {
            // remove destination path prefix
            if (removePrefix && options.infos) {
                var shortKey;
                Object.keys(options.infos).forEach(function (key) {
                    shortKey = key.substr(destination.length + 1);
                    options.infos[shortKey] = options.infos[key];
                });
            }
        });
        
        return deferred.promise();
    }
    
    /**
     * Copy a file or directory source path to a destination
     * @param {!string} source Path for the source file or directory to copy
     * @param {!string} destination Destination path to copy the source file or directory
     * @param {?{parseOffsets:boolean, infos:Object, removePrefix:boolean}}} options
     *     parseOffsets - allows optional offset markup parsing. File is written to the
     *       destination path without offsets. Offset data is passed to the
     *       doneCallbacks of the promise.
     *     infos - an optional Object used when parseOffsets is true. Offset
     *       information is attached here, indexed by the file destination path.
     *     removePrefix - When parseOffsets is true, set removePrefix true
     *       to add a new key to the infos array that drops the destination
     *       path root.
     * @return {$.Promise} A promise resolved when the directory and all it's
     *     contents are copied to the destination or rejected immediately
     *     upon the first error.
     */
    function copyPath(source, destination, options) {
        var deferred = new $.Deferred();
        
        resolveNativeFileSystemPath(source).done(function (entry) {
            var promise;
            
            if (entry.isDirectory) {
                promise = copyDirectoryEntry(entry, destination, options);
            } else {
                promise = copyFileEntry(entry, destination, options);
            }
            
            promise.then(deferred.resolve, deferred.reject);
        }).fail(function () {
            deferred.reject();
        });
        
        return deferred.promise();
    }
    
    /**
     * Set editor cursor position to the given offset then activate an inline editor.
     * @param {!Editor} editor
     * @param {!{line:number, ch:number}} offset
     * @return {$.Promise} a promise that will be resolved when an inline 
     *  editor is created or rejected when no inline editors are available.
     */
    function toggleQuickEditAtOffset(editor, offset) {
        editor.setCursorPos(offset.line, offset.ch);
        
        return _testWindow.executeCommand(Commands.TOGGLE_QUICK_EDIT);
    }
    
    /**
     * @param {string} fullPath
     * @return {$.Promise} Resolved when deletion complete, or rejected if an error occurs
     */
    function deletePath(fullPath) {
        var result = new $.Deferred();
        brackets.fs.unlink(fullPath, function (err) {
            if (err) {
                console.error(err);
                result.reject(err);
            } else {
                result.resolve();
            }
        });

        return result.promise();
    }

    /**
     * Simulate key event. Found this code here:
     * http://stackoverflow.com/questions/10455626/keydown-simulation-in-chrome-fires-normally-but-not-the-correct-key
     *
     * TODO: need parameter(s) for modifier keys
     *
     * @param {Number} key Key code
     * @param (String) event Key event to simulate
     * @param {HTMLElement} element Element to receive event
     */
    function simulateKeyEvent(key, event, element) {
        var doc = element.ownerDocument,
            oEvent = doc.createEvent('KeyboardEvent');

        if (event !== "keydown" && event !== "keyup" && event !== "keypress") {
            console.log("SpecRunnerUtils.simulateKeyEvent() - unsupported keyevent: " + event);
            return;
        }

        // Chromium Hack: need to override the 'which' property.
        // Note: this code is not designed to work in IE, Safari,
        // or other browsers. Well, maybe with Firefox. YMMV.
        Object.defineProperty(oEvent, 'keyCode', {
            get: function () {
                return this.keyCodeVal;
            }
        });
        Object.defineProperty(oEvent, 'which', {
            get: function () {
                return this.keyCodeVal;
            }
        });
        Object.defineProperty(oEvent, 'charCode', {
            get: function () {
                return this.keyCodeVal;
            }
        });

        if (oEvent.initKeyboardEvent) {
            oEvent.initKeyboardEvent(event, true, true, doc.defaultView, key, 0, false, false, false, false);
        } else {
            oEvent.initKeyEvent(event, true, true, doc.defaultView, false, false, false, false, key, 0);
        }

        oEvent.keyCodeVal = key;
        if (oEvent.keyCode !== key) {
            console.log("keyCode mismatch " + oEvent.keyCode + "(" + oEvent.which + ")");
        }

        element.dispatchEvent(oEvent);
    }

    function getTestWindow() {
        return _testWindow;
    }
    
    function setLoadExtensionsInTestWindow(doLoadExtensions) {
        _doLoadExtensions = doLoadExtensions;
    }
    
    /**
     * Extracts the jasmine.log() and/or jasmine.expect() messages from the given result,
     * including stack traces if available.
     * @param {Object} result A jasmine result item (from results.getItems()).
     * @return {string} the error message from that item.
     */
    function getResultMessage(result) {
        var message;
        if (result.type === 'log') {
            message = result.toString();
        } else if (result.type === 'expect' && result.passed && !result.passed()) {
            message = result.message;
            
            if (result.trace.stack) {
                message = result.trace.stack;
            }
        }
        return message;
    }

    /**
     * Set permissions on a path
     * @param {!string} path Path to change permissions on
     * @param {!string} mode New mode as an octal string
     * @return {$.Promise} Resolved when permissions are set or rejected if an error occurs
     */
    function chmod(path, mode) {
        var deferred = new $.Deferred();

        brackets.fs.chmod(path, parseInt(mode, 8), function (err) {
            if (err) {
                deferred.reject(err);
            } else {
                deferred.resolve();
            }
        });

        return deferred.promise();
    }
    
    /**
     * Remove a directory (recursively) or file
     *
     * @param {!string} path Path to remove
     * @return {$.Promise} Resolved when the path is removed, rejected if there was a problem
     */
    function remove(path) {
        var d = new $.Deferred();
        var nodeDeferred = brackets.testing.getNodeConnectionDeferred();
        nodeDeferred
            .done(function (connection) {
                if (connection.connected()) {
                    connection.domains.testing.remove(path)
                        .done(function () {
                            d.resolve();
                        })
                        .fail(function () {
                            d.reject();
                        });
                } else {
                    d.reject();
                }
            })
            .fail(function () {
                d.reject();
            });
        return d.promise();
    }
    
    /**
     * Searches the DOM tree for text containing the given content. Useful for verifying
     * that data you expect to show up in the UI somewhere is actually there.
     *
     * @param {jQueryObject|Node} root The root element to search from. Can be either a jQuery object
     *     or a raw DOM node.
     * @param {string} content The content to find.
     * @param {boolean} asLink If true, find the content in the href of an <a> tag, otherwise find it in text nodes.
     * @return true if content was found
     */
    function findDOMText(root, content, asLink) {
        // Unfortunately, we can't just use jQuery's :contains() selector, because it appears that
        // you can't escape quotes in it.
        var i;
        if (root instanceof $) {
            root = root.get(0);
        }
        if (!root) {
            return false;
        } else if (!asLink && root.nodeType === 3) { // text node
            return root.textContent.indexOf(content) !== -1;
        } else {
            if (asLink && root.nodeType === 1 && root.tagName.toLowerCase() === "a" && root.getAttribute("href") === content) {
                return true;
            }
            var children = root.childNodes;
            for (i = 0; i < children.length; i++) {
                if (findDOMText(children[i], content, asLink)) {
                    return true;
                }
            }
            return false;
        }
    }

    /**
     * Counts the number of active specs in the current suite. Includes all
     * descendants.
     * @param {(jasmine.Suite|jasmine.Spec)} suiteOrSpec
     * @return {number}
     */
    function countSpecs(suiteOrSpec) {
        var children = suiteOrSpec.children && typeof suiteOrSpec.children === "function" && suiteOrSpec.children();

        if (Array.isArray(children)) {
            var childCount = 0;

            children.forEach(function (child) {
                childCount += countSpecs(child);
            });

            return childCount;
        }

        if (jasmine.getEnv().specFilter(suiteOrSpec)) {
            return 1;
        }

        return 0;
    }
    
    
    /**
     * @private
<<<<<<< HEAD
     * Adds a new before all or after all function to the current suite. If requires it creates a new object to
     * store the before all and after all functions and a spec counter for the current suite.
     * @param {string} type  "beforeAll" or "afterAll"
=======
     * Adds a new before all or after all function to the current suite. If requires it creates a new
     * object to store the before all and after all functions and a spec counter for the current suite.
     * @param {string} type  "beforeFirst" or "afterLast"
>>>>>>> 15277a86
     * @param {function} func  The function to store
     */
    function _addSuiteFunction(type, func) {
        var suiteId = jasmine.getEnv().currentSuite.id;
        if (!_testSuites[suiteId]) {
            _testSuites[suiteId] = {
<<<<<<< HEAD
                beforeAll   : [],
                afterAll    : [],
=======
                beforeFirst : [],
                afterLast   : [],
>>>>>>> 15277a86
                specCounter : null
            };
        }
        _testSuites[suiteId][type].push(func);
    }
    
    /**
     * Utility for tests that need to open a window or do something before every test in a suite
     * @param {function} func
     */
<<<<<<< HEAD
    window.beforeAll = function (func) {
        _addSuiteFunction("beforeAll", func);
=======
    window.beforeFirst = function (func) {
        _addSuiteFunction("beforeFirst", func);
>>>>>>> 15277a86
    };
    
    /**
     * Utility for tests that need to close a window or do something after every test in a suite
     * @param {function} func
     */
<<<<<<< HEAD
    window.afterAll = function (func) {
        _addSuiteFunction("afterAll", func);
=======
    window.afterLast = function (func) {
        _addSuiteFunction("afterLast", func);
>>>>>>> 15277a86
    };
    
    /**
     * @private
     * Calls each function in the given array of functions
     * @param {Array.<function>} functions
     */
    function _callFunctions(functions) {
<<<<<<< HEAD
        functions.forEach(function (func) {
            func.apply(this);
        });
    }
    
    /**
     * Calls the before all functions and initialized the spec counter for the suites with the spec counter not
     * initialized and parent of the currently running spec.
     */
    function runBeforeAll() {
        var suite = jasmine.getEnv().currentSpec.suite;
        
        while (suite) {
            if (_testSuites[suite.id] && _testSuites[suite.id].specCounter === null) {
                _callFunctions(_testSuites[suite.id].beforeAll);
=======
        var spec = jasmine.getEnv().currentSpec;
        functions.forEach(function (func) {
            func.apply(spec);
        });
    }
    
    /**
     * Calls the before first functions for the parent suites of the current spec when is the first spec of each suite.
     */
    function runBeforeFirst() {
        var suite = jasmine.getEnv().currentSpec.suite;
        
        // Iterate throught all the parent suites of the current spec
        while (suite) {
            // If we have functions for this suite and it was never called, initialize the spec counter
            if (_testSuites[suite.id] && _testSuites[suite.id].specCounter === null) {
                _callFunctions(_testSuites[suite.id].beforeFirst);
>>>>>>> 15277a86
                _testSuites[suite.id].specCounter = countSpecs(suite);
            }
            suite = suite.parentSuite;
        }
    }
    
    /**
<<<<<<< HEAD
     * Reduces the spec counter of the suites parent of the current running spec (if available), and when the counter
     * reached 0, it calls the after all functions and removes the object from the test suites.
     */
    function runAfterAll() {
        var suite = jasmine.getEnv().currentSpec.suite;
        
        while (suite) {
            if (_testSuites[suite.id] && _testSuites[suite.id].specCounter > 0) {
                _testSuites[suite.id].specCounter--;
                
                if (_testSuites[suite.id].specCounter === 0) {
                    _callFunctions(_testSuites[suite.id].afterAll);
=======
     * Calls the after last functions for the parent suites of the current spec when is the last spec of each suite.
     */
    function runAfterLast() {
        var suite = jasmine.getEnv().currentSpec.suite;
        
        // Iterate throught all the parent suites of the current spec
        while (suite) {
            // If we have functions for this suite, reduce the spec counter
            if (_testSuites[suite.id] && _testSuites[suite.id].specCounter > 0) {
                _testSuites[suite.id].specCounter--;
                
                // If this was the last spec of the suite run the after last functions and remove it
                if (_testSuites[suite.id].specCounter === 0) {
                    _callFunctions(_testSuites[suite.id].afterLast);
>>>>>>> 15277a86
                    delete _testSuites[suite.id];
                }
            }
            suite = suite.parentSuite;
        }
    }
    
    
    beforeEach(function () {
        this.addMatchers({
            /**
             * Expects the given editor's selection to be a cursor at the given position (no range selected)
             */
            toHaveCursorPosition: function (line, ch) {
                var editor = this.actual;
                var selection = editor.getSelection();
                var notString = this.isNot ? "not " : "";
                
                var start = selection.start;
                var end = selection.end;
                var selectionMoreThanOneCharacter = start.line !== end.line || start.ch !== end.ch;
                
                this.message = function () {
                    var message = "Expected the cursor to " + notString + "be at (" + line + ", " + ch +
                        ") but it was actually at (" + start.line + ", " + start.ch + ")";
                    if (!this.isNot && selectionMoreThanOneCharacter) {
                        message += " and more than one character was selected.";
                    }
                    return message;
                };
                
                var positionsMatch = start.line === line && start.ch === ch;
                
                // when adding the not operator, it's confusing to check both the size of the
                // selection and the position. We just check the position in that case.
                if (this.isNot) {
                    return positionsMatch;
                } else {
                    return !selectionMoreThanOneCharacter && positionsMatch;
                }
            }
        });
    });
    
    exports.TEST_PREFERENCES_KEY    = TEST_PREFERENCES_KEY;
    
    exports.chmod                           = chmod;
    exports.remove                          = remove;
    exports.getTestRoot                     = getTestRoot;
    exports.getTestPath                     = getTestPath;
    exports.getTempDirectory                = getTempDirectory;
    exports.createTempDirectory             = createTempDirectory;
    exports.getBracketsSourceRoot           = getBracketsSourceRoot;
    exports.makeAbsolute                    = makeAbsolute;
    exports.resolveNativeFileSystemPath     = resolveNativeFileSystemPath;
    exports.createMockDocument              = createMockDocument;
    exports.createMockActiveDocument        = createMockActiveDocument;
    exports.createMockElement               = createMockElement;
    exports.createMockEditorForDocument     = createMockEditorForDocument;
    exports.createMockEditor                = createMockEditor;
    exports.createTestWindowAndRun          = createTestWindowAndRun;
    exports.closeTestWindow                 = closeTestWindow;
    exports.clickDialogButton               = clickDialogButton;
    exports.destroyMockEditor               = destroyMockEditor;
    exports.loadProjectInTestWindow         = loadProjectInTestWindow;
    exports.openProjectFiles                = openProjectFiles;
    exports.toggleQuickEditAtOffset         = toggleQuickEditAtOffset;
    exports.createTextFile                  = createTextFile;
    exports.copyDirectoryEntry              = copyDirectoryEntry;
    exports.copyFileEntry                   = copyFileEntry;
    exports.copyPath                        = copyPath;
    exports.deletePath                      = deletePath;
    exports.getTestWindow                   = getTestWindow;
    exports.simulateKeyEvent                = simulateKeyEvent;
    exports.setLoadExtensionsInTestWindow   = setLoadExtensionsInTestWindow;
    exports.getResultMessage                = getResultMessage;
    exports.parseOffsetsFromText            = parseOffsetsFromText;
    exports.findDOMText                     = findDOMText;
    exports.countSpecs                      = countSpecs;
<<<<<<< HEAD
    exports.runBeforeAll                    = runBeforeAll;
    exports.runAfterAll                     = runAfterAll;
=======
    exports.runBeforeFirst                  = runBeforeFirst;
    exports.runAfterLast                    = runAfterLast;
>>>>>>> 15277a86
});<|MERGE_RESOLUTION|>--- conflicted
+++ resolved
@@ -1003,28 +1003,17 @@
     
     /**
      * @private
-<<<<<<< HEAD
-     * Adds a new before all or after all function to the current suite. If requires it creates a new object to
-     * store the before all and after all functions and a spec counter for the current suite.
-     * @param {string} type  "beforeAll" or "afterAll"
-=======
      * Adds a new before all or after all function to the current suite. If requires it creates a new
      * object to store the before all and after all functions and a spec counter for the current suite.
      * @param {string} type  "beforeFirst" or "afterLast"
->>>>>>> 15277a86
      * @param {function} func  The function to store
      */
     function _addSuiteFunction(type, func) {
         var suiteId = jasmine.getEnv().currentSuite.id;
         if (!_testSuites[suiteId]) {
             _testSuites[suiteId] = {
-<<<<<<< HEAD
-                beforeAll   : [],
-                afterAll    : [],
-=======
                 beforeFirst : [],
                 afterLast   : [],
->>>>>>> 15277a86
                 specCounter : null
             };
         }
@@ -1035,26 +1024,16 @@
      * Utility for tests that need to open a window or do something before every test in a suite
      * @param {function} func
      */
-<<<<<<< HEAD
-    window.beforeAll = function (func) {
-        _addSuiteFunction("beforeAll", func);
-=======
     window.beforeFirst = function (func) {
         _addSuiteFunction("beforeFirst", func);
->>>>>>> 15277a86
     };
     
     /**
      * Utility for tests that need to close a window or do something after every test in a suite
      * @param {function} func
      */
-<<<<<<< HEAD
-    window.afterAll = function (func) {
-        _addSuiteFunction("afterAll", func);
-=======
     window.afterLast = function (func) {
         _addSuiteFunction("afterLast", func);
->>>>>>> 15277a86
     };
     
     /**
@@ -1063,23 +1042,6 @@
      * @param {Array.<function>} functions
      */
     function _callFunctions(functions) {
-<<<<<<< HEAD
-        functions.forEach(function (func) {
-            func.apply(this);
-        });
-    }
-    
-    /**
-     * Calls the before all functions and initialized the spec counter for the suites with the spec counter not
-     * initialized and parent of the currently running spec.
-     */
-    function runBeforeAll() {
-        var suite = jasmine.getEnv().currentSpec.suite;
-        
-        while (suite) {
-            if (_testSuites[suite.id] && _testSuites[suite.id].specCounter === null) {
-                _callFunctions(_testSuites[suite.id].beforeAll);
-=======
         var spec = jasmine.getEnv().currentSpec;
         functions.forEach(function (func) {
             func.apply(spec);
@@ -1097,7 +1059,6 @@
             // If we have functions for this suite and it was never called, initialize the spec counter
             if (_testSuites[suite.id] && _testSuites[suite.id].specCounter === null) {
                 _callFunctions(_testSuites[suite.id].beforeFirst);
->>>>>>> 15277a86
                 _testSuites[suite.id].specCounter = countSpecs(suite);
             }
             suite = suite.parentSuite;
@@ -1105,20 +1066,6 @@
     }
     
     /**
-<<<<<<< HEAD
-     * Reduces the spec counter of the suites parent of the current running spec (if available), and when the counter
-     * reached 0, it calls the after all functions and removes the object from the test suites.
-     */
-    function runAfterAll() {
-        var suite = jasmine.getEnv().currentSpec.suite;
-        
-        while (suite) {
-            if (_testSuites[suite.id] && _testSuites[suite.id].specCounter > 0) {
-                _testSuites[suite.id].specCounter--;
-                
-                if (_testSuites[suite.id].specCounter === 0) {
-                    _callFunctions(_testSuites[suite.id].afterAll);
-=======
      * Calls the after last functions for the parent suites of the current spec when is the last spec of each suite.
      */
     function runAfterLast() {
@@ -1133,7 +1080,6 @@
                 // If this was the last spec of the suite run the after last functions and remove it
                 if (_testSuites[suite.id].specCounter === 0) {
                     _callFunctions(_testSuites[suite.id].afterLast);
->>>>>>> 15277a86
                     delete _testSuites[suite.id];
                 }
             }
@@ -1213,11 +1159,6 @@
     exports.parseOffsetsFromText            = parseOffsetsFromText;
     exports.findDOMText                     = findDOMText;
     exports.countSpecs                      = countSpecs;
-<<<<<<< HEAD
-    exports.runBeforeAll                    = runBeforeAll;
-    exports.runAfterAll                     = runAfterAll;
-=======
     exports.runBeforeFirst                  = runBeforeFirst;
     exports.runAfterLast                    = runAfterLast;
->>>>>>> 15277a86
 });