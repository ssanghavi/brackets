--- conflicted
+++ resolved
@@ -3,16 +3,11 @@
 define(function (require, exports, module) {
     'use strict';
     
-<<<<<<< HEAD
-    var FileUtils          = require("FileUtils"),
-        NativeFileSystem   = require("NativeFileSystem").NativeFileSystem,
-        DocumentManager    = require("DocumentManager");
-=======
     var NativeFileSystem    = require("NativeFileSystem").NativeFileSystem,
         Commands            = require("Commands"),
         FileUtils           = require("FileUtils"),
-        Async               = require("Async");
->>>>>>> 8f113ff7
+        Async               = require("Async"),
+        DocumentManager    = require("DocumentManager");
     
     var TEST_PREFERENCES_KEY    = "com.adobe.brackets.test.preferences",
         OPEN_TAG                = "{{",
@@ -68,15 +63,11 @@
 
     function createTestWindowAndRun(spec, callback) {
         runs(function () {
-<<<<<<< HEAD
             testWindow = window.open(getBracketsSourceRoot() + "/index.html", "_blank", "left=400,top=200,width=1000,height=700");
-=======
-            testWindow = window.open(getBracketsSourceRoot() + "/index.html");
             
             testWindow.executeCommand = function executeCommand(cmd, args) {
                 return testWindow.brackets.test.CommandManager.execute(cmd, args);
             };
->>>>>>> 8f113ff7
         });
 
         // FIXME (issue #249): Need an event or something a little more reliable...
@@ -330,18 +321,10 @@
 
     exports.TEST_PREFERENCES_KEY    = TEST_PREFERENCES_KEY;
     
-<<<<<<< HEAD
-    exports.getTestRoot             = getTestRoot;
-    exports.getTestPath             = getTestPath;
-    exports.getBracketsSourceRoot   = getBracketsSourceRoot;
-    exports.createMockDocument      = createMockDocument;
-    exports.createTestWindowAndRun  = createTestWindowAndRun;
-    exports.closeTestWindow         = closeTestWindow;
-    exports.loadProjectInTestWindow = loadProjectInTestWindow;
-=======
     exports.getTestRoot                 = getTestRoot;
     exports.getTestPath                 = getTestPath;
     exports.getBracketsSourceRoot       = getBracketsSourceRoot;
+    exports.createMockDocument          = createMockDocument;
     exports.createTestWindowAndRun      = createTestWindowAndRun;
     exports.closeTestWindow             = closeTestWindow;
     exports.loadProjectInTestWindow     = loadProjectInTestWindow;
@@ -350,5 +333,4 @@
     exports.saveFilesWithOffsets        = saveFilesWithOffsets;
     exports.saveFilesWithoutOffsets     = saveFilesWithoutOffsets;
     exports.saveFileWithoutOffsets      = saveFileWithoutOffsets;
->>>>>>> 8f113ff7
 });