--- conflicted
+++ resolved
@@ -3,11 +3,6 @@
 define(function (require, exports, module) {
     'use strict';
     
-<<<<<<< HEAD
-    var FileUtils   = require("FileUtils");
-    
-    var TEST_PREFERENCES_KEY = "com.adobe.brackets.test.preferences",
-=======
     var NativeFileSystem    = require("NativeFileSystem").NativeFileSystem,
         Commands            = require("Commands"),
         FileUtils           = require("FileUtils"),
@@ -17,7 +12,6 @@
         OPEN_TAG                = "{{",
         CLOSE_TAG               = "}}",
         RE_MARKER               = /[^\\]?\{\{(\d+)[^\\]?\}\}/g,
->>>>>>> 8f113ff7
         testWindow;
     
     function getTestRoot() {
