/*
 * Copyright (c) 2012 Adobe Systems Incorporated. All rights reserved.
 *  
 * Permission is hereby granted, free of charge, to any person obtaining a
 * copy of this software and associated documentation files (the "Software"), 
 * to deal in the Software without restriction, including without limitation 
 * the rights to use, copy, modify, merge, publish, distribute, sublicense, 
 * and/or sell copies of the Software, and to permit persons to whom the 
 * Software is furnished to do so, subject to the following conditions:
 *  
 * The above copyright notice and this permission notice shall be included in
 * all copies or substantial portions of the Software.
 *  
 * THE SOFTWARE IS PROVIDED "AS IS", WITHOUT WARRANTY OF ANY KIND, EXPRESS OR
 * IMPLIED, INCLUDING BUT NOT LIMITED TO THE WARRANTIES OF MERCHANTABILITY, 
 * FITNESS FOR A PARTICULAR PURPOSE AND NONINFRINGEMENT. IN NO EVENT SHALL THE
 * AUTHORS OR COPYRIGHT HOLDERS BE LIABLE FOR ANY CLAIM, DAMAGES OR OTHER 
 * LIABILITY, WHETHER IN AN ACTION OF CONTRACT, TORT OR OTHERWISE, ARISING 
 * FROM, OUT OF OR IN CONNECTION WITH THE SOFTWARE OR THE USE OR OTHER 
 * DEALINGS IN THE SOFTWARE.
 * 
 */

/*jslint vars: true, plusplus: true, devel: true, nomen: true, indent: 4, maxerr: 50 */
<<<<<<< HEAD
/*global define, describe, it, expect, beforeEach, afterEach, waitsFor, waits, runs, $, waitsForDone, beforeAll, afterAll */
=======
/*global define, describe, it, expect, beforeEach, afterEach, waitsFor, waits, runs, $, waitsForDone, beforeFirst, afterLast */
>>>>>>> 15277a86

define(function (require, exports, module) {
    'use strict';
    
    var Editor                = require("editor/Editor").Editor,
        EditorManager         = require("editor/EditorManager"),
        EditorCommandHandlers = require("editor/EditorCommandHandlers"),
        Commands              = require("command/Commands"),
        CommandManager        = require("command/CommandManager"),
        LanguageManager       = require("language/LanguageManager"),
        SpecRunnerUtils       = require("spec/SpecRunnerUtils");

    describe("EditorCommandHandlers", function () {
        
        var defaultContent = "function foo() {\n" +
                             "    function bar() {\n" +
                             "        \n" +
                             "        a();\n" +
                             "        \n" +
                             "    }\n" +
                             "\n" +
                             "}";

        var myDocument, myEditor;
        
        var testPath = SpecRunnerUtils.getTestPath("/spec/EditorCommandHandlers-test-files"),
            testWindow;
        
        function setupFullEditor(content, languageId) {
            content = content || defaultContent;
            languageId = languageId || "javascript";
            
            // create dummy Document and Editor
            var mocks = SpecRunnerUtils.createMockEditor(content, languageId);
            myDocument = mocks.doc;
            myEditor = mocks.editor;
            
            myEditor.focus();
        }
        
        function makeEditorWithRange(range, content) {
            content = content || defaultContent;
            
            // create editor with a visible range
            var mocks = SpecRunnerUtils.createMockEditor(content, "javascript", range);
            myDocument = mocks.doc;
            myEditor = mocks.editor;
            
            myEditor.focus();
        }
        
        afterEach(function () {
            if (myDocument) {
                SpecRunnerUtils.destroyMockEditor(myDocument);
                myEditor = null;
                myDocument = null;
            }
        });
        
        
        // Helper functions for testing cursor position / selection range
        function expectCursorAt(pos) {
            var selection = myEditor.getSelection();
            expect(selection.start).toEqual(selection.end);
            expect(selection.start).toEqual(pos);
        }
        function expectSelection(sel) {
            expect(myEditor.getSelection()).toEqual(sel);
        }
        
        
        // Helper function for creating a test window
        function createTestWindow(spec) {
            SpecRunnerUtils.createTestWindowAndRun(spec, function (w) {
                testWindow = w;
                
                // Load module instances from brackets.test
                CommandManager      = testWindow.brackets.test.CommandManager;
                Commands            = testWindow.brackets.test.Commands;
                EditorManager       = testWindow.brackets.test.EditorManager;
                
                SpecRunnerUtils.loadProjectInTestWindow(testPath);
            });
        }
        
        // Helper function to open a new inline editor
        function openInlineEditor(spec) {
            var promise;
            
            runs(function () {
                promise = CommandManager.execute(Commands.FILE_ADD_TO_WORKING_SET, {fullPath: testPath + "/test.html"});
                waitsForDone(promise, "Open into working set");
            });
            
            runs(function () {
                // Open inline editor onto test.css's ".testClass" rule
                promise = SpecRunnerUtils.toggleQuickEditAtOffset(EditorManager.getCurrentFullEditor(), {line: 8, ch: 11});
                waitsForDone(promise, "Open inline editor");
            });
            
            runs(function () {
                myEditor = EditorManager.getCurrentFullEditor().getInlineWidgets()[0].editors[0];
            });
        }
        
        // Helper function for closing open files in the test window
        function closeFilesInTestWindow() {
            runs(function () {
                var promise = CommandManager.execute(Commands.FILE_CLOSE_ALL);
                waitsForDone(promise, "Close all open files in working set");
                
                // Close the save dialog without saving the changes
                var $dlg = testWindow.$(".modal.instance");
                if ($dlg.length) {
                    SpecRunnerUtils.clickDialogButton("dontsave");
                }
                $dlg = null;
            });
        }
        
        // Helper function for closing the test window
        function closeTestWindow() {
            testWindow      = null;
            CommandManager  = null;
            Commands        = null;
            EditorManager   = null;
            SpecRunnerUtils.closeTestWindow();
        }
        

        describe("Line comment/uncomment", function () {
            beforeEach(setupFullEditor);
            
            it("should comment/uncomment a single line, cursor at start", function () {
                myEditor.setCursorPos(3, 0);
                
                CommandManager.execute(Commands.EDIT_LINE_COMMENT, myEditor);
                
                var lines = defaultContent.split("\n");
                lines[3] = "//        a();";
                var expectedText = lines.join("\n");
                
                expect(myDocument.getText()).toEqual(expectedText);
                expectCursorAt({line: 3, ch: 2});
                
                CommandManager.execute(Commands.EDIT_LINE_COMMENT, myEditor);
                
                expect(myDocument.getText()).toEqual(defaultContent);
                expectCursorAt({line: 3, ch: 0});
            });
            
            it("should comment/uncomment a single line, cursor at end", function () {
                myEditor.setCursorPos(3, 12);
                
                CommandManager.execute(Commands.EDIT_LINE_COMMENT, myEditor);
                
                var lines = defaultContent.split("\n");
                lines[3] = "//        a();";
                var expectedText = lines.join("\n");
                
                expect(myDocument.getText()).toEqual(expectedText);
                expectCursorAt({line: 3, ch: 14});
                
                CommandManager.execute(Commands.EDIT_LINE_COMMENT, myEditor);
                
                expect(myDocument.getText()).toEqual(defaultContent);
                expectCursorAt({line: 3, ch: 12});
            });
            
            it("should comment/uncomment first line in file", function () {
                myEditor.setCursorPos(0, 0);
                
                CommandManager.execute(Commands.EDIT_LINE_COMMENT, myEditor);
                
                var lines = defaultContent.split("\n");
                lines[0] = "//function foo() {";
                var expectedText = lines.join("\n");
                
                expect(myDocument.getText()).toEqual(expectedText);
                expectCursorAt({line: 0, ch: 2});
                
                CommandManager.execute(Commands.EDIT_LINE_COMMENT, myEditor);
                
                expect(myDocument.getText()).toEqual(defaultContent);
                expectCursorAt({line: 0, ch: 0});
            });
            
            it("should comment/uncomment a single partly-selected line", function () {
                // select "function" on line 1
                myEditor.setSelection({line: 1, ch: 4}, {line: 1, ch: 12});
                
                CommandManager.execute(Commands.EDIT_LINE_COMMENT, myEditor);
                
                var lines = defaultContent.split("\n");
                lines[1] = "//    function bar() {";
                var expectedText = lines.join("\n");
                
                expect(myDocument.getText()).toEqual(expectedText);
                expectSelection({start: {line: 1, ch: 6}, end: {line: 1, ch: 14}});
                
                CommandManager.execute(Commands.EDIT_LINE_COMMENT, myEditor);
                
                expect(myDocument.getText()).toEqual(defaultContent);
                expectSelection({start: {line: 1, ch: 4}, end: {line: 1, ch: 12}});
            });
            
            it("should comment/uncomment a single selected line", function () {
                // selection covers all of line's text, but not \n at end
                myEditor.setSelection({line: 1, ch: 0}, {line: 1, ch: 20});
                
                CommandManager.execute(Commands.EDIT_LINE_COMMENT, myEditor);
                
                var lines = defaultContent.split("\n");
                lines[1] = "//    function bar() {";
                var expectedText = lines.join("\n");
                
                expect(myDocument.getText()).toEqual(expectedText);
                expectSelection({start: {line: 1, ch: 0}, end: {line: 1, ch: 22}});
                
                CommandManager.execute(Commands.EDIT_LINE_COMMENT, myEditor);
                
                expect(myDocument.getText()).toEqual(defaultContent);
                expectSelection({start: {line: 1, ch: 0}, end: {line: 1, ch: 20}});
            });
            
            it("should comment/uncomment a single fully-selected line (including LF)", function () {
                // selection including \n at end of line
                myEditor.setSelection({line: 1, ch: 0}, {line: 2, ch: 0});
                
                CommandManager.execute(Commands.EDIT_LINE_COMMENT, myEditor);
                
                var lines = defaultContent.split("\n");
                lines[1] = "//    function bar() {";
                var expectedText = lines.join("\n");
                
                expect(myDocument.getText()).toEqual(expectedText);
                expectSelection({start: {line: 1, ch: 0}, end: {line: 2, ch: 0}});
                
                CommandManager.execute(Commands.EDIT_LINE_COMMENT, myEditor);
                
                expect(myDocument.getText()).toEqual(defaultContent);
                expectSelection({start: {line: 1, ch: 0}, end: {line: 2, ch: 0}});
            });
            
            it("should comment/uncomment multiple selected lines", function () {
                // selection including \n at end of line
                myEditor.setSelection({line: 1, ch: 0}, {line: 6, ch: 0});
                
                CommandManager.execute(Commands.EDIT_LINE_COMMENT, myEditor);
                
                var lines = defaultContent.split("\n");
                lines[1] = "//    function bar() {";
                lines[2] = "//        ";
                lines[3] = "//        a();";
                lines[4] = "//        ";
                lines[5] = "//    }";
                var expectedText = lines.join("\n");
                
                expect(myDocument.getText()).toEqual(expectedText);
                expectSelection({start: {line: 1, ch: 0}, end: {line: 6, ch: 0}});
                
                CommandManager.execute(Commands.EDIT_LINE_COMMENT, myEditor);
                
                expect(myDocument.getText()).toEqual(defaultContent);
                expectSelection({start: {line: 1, ch: 0}, end: {line: 6, ch: 0}});
            });
            
            it("should comment/uncomment ragged multi-line selection", function () {
                myEditor.setSelection({line: 1, ch: 6}, {line: 3, ch: 9});
                
                CommandManager.execute(Commands.EDIT_LINE_COMMENT, myEditor);
                
                var lines = defaultContent.split("\n");
                lines[1] = "//    function bar() {";
                lines[2] = "//        ";
                lines[3] = "//        a();";
                var expectedText = lines.join("\n");
                
                expect(myDocument.getText()).toEqual(expectedText);
                expectSelection({start: {line: 1, ch: 8}, end: {line: 3, ch: 11}});
                
                expect(myEditor.getSelectedText()).toEqual("nction bar() {\n//        \n//        a");
                
                CommandManager.execute(Commands.EDIT_LINE_COMMENT, myEditor);
                
                expect(myDocument.getText()).toEqual(defaultContent);
                expectSelection({start: {line: 1, ch: 6}, end: {line: 3, ch: 9}});
            });
            
            it("should comment/uncomment when selection starts & ends on whitespace lines", function () {
                myEditor.setSelection({line: 2, ch: 0}, {line: 4, ch: 8});
                
                CommandManager.execute(Commands.EDIT_LINE_COMMENT, myEditor);
                
                var lines = defaultContent.split("\n");
                lines[2] = "//        ";
                lines[3] = "//        a();";
                lines[4] = "//        ";
                var expectedText = lines.join("\n");
                
                expect(myDocument.getText()).toEqual(expectedText);
                expectSelection({start: {line: 2, ch: 0}, end: {line: 4, ch: 10}});
                
                CommandManager.execute(Commands.EDIT_LINE_COMMENT, myEditor);
                
                expect(myDocument.getText()).toEqual(defaultContent);
                expectSelection({start: {line: 2, ch: 0}, end: {line: 4, ch: 8}});
            });
            
            it("should do nothing on whitespace line", function () {
                myEditor.setCursorPos(2, 8);
                
                CommandManager.execute(Commands.EDIT_LINE_COMMENT, myEditor);
                
                expect(myDocument.getText()).toEqual(defaultContent);
                expectCursorAt({line: 2, ch: 8});
            });
            
            it("should do nothing when only whitespace lines selected", function () {
                // Start with line 2 duplicated twice (3 copies total)
                var lines = defaultContent.split("\n");
                lines.splice(2, 0, lines[2], lines[2]);
                var startingContent = lines.join("\n");
                myDocument.setText(startingContent);
                
                myEditor.setSelection({line: 2, ch: 4}, {line: 4, ch: 4});
                
                CommandManager.execute(Commands.EDIT_LINE_COMMENT, myEditor);
                
                expect(myDocument.getText()).toEqual(startingContent);
                myEditor.setSelection({line: 2, ch: 4}, {line: 4, ch: 4});
            });
            
            it("should comment/uncomment after select all", function () {
                myEditor.setSelection({line: 0, ch: 0}, {line: 7, ch: 1});
                
                CommandManager.execute(Commands.EDIT_LINE_COMMENT, myEditor);
                
                var expectedText = "//function foo() {\n" +
                                   "//    function bar() {\n" +
                                   "//        \n" +
                                   "//        a();\n" +
                                   "//        \n" +
                                   "//    }\n" +
                                   "//\n" +
                                   "//}";
                expect(myDocument.getText()).toEqual(expectedText);
                expectSelection({start: {line: 0, ch: 0}, end: {line: 7, ch: 3}});
                
                CommandManager.execute(Commands.EDIT_LINE_COMMENT, myEditor);
                
                expect(myDocument.getText()).toEqual(defaultContent);
                expectSelection({start: {line: 0, ch: 0}, end: {line: 7, ch: 1}});
            });
            
            it("should comment/uncomment lines that were partially commented out already, our style", function () {
                // Start with line 3 commented out, with "//" at column 0
                var lines = defaultContent.split("\n");
                lines[3] = "//        a();";
                var startingContent = lines.join("\n");
                myDocument.setText(startingContent);
                
                // select lines 1-3
                myEditor.setSelection({line: 1, ch: 0}, {line: 4, ch: 0});
                
                CommandManager.execute(Commands.EDIT_LINE_COMMENT, myEditor);
                
                lines = defaultContent.split("\n");
                lines[1] = "//    function bar() {";
                lines[2] = "//        ";
                lines[3] = "////        a();";
                var expectedText = lines.join("\n");
                
                expect(myDocument.getText()).toEqual(expectedText);
                expectSelection({start: {line: 1, ch: 0}, end: {line: 4, ch: 0}});
                
                CommandManager.execute(Commands.EDIT_LINE_COMMENT, myEditor);
                
                expect(myDocument.getText()).toEqual(startingContent);
                expectSelection({start: {line: 1, ch: 0}, end: {line: 4, ch: 0}});
            });
            
            it("should comment/uncomment lines that were partially commented out already, comment closer to code", function () {
                // Start with line 3 commented out, with "//" snug against the code
                var lines = defaultContent.split("\n");
                lines[3] = "        //a();";
                var startingContent = lines.join("\n");
                myDocument.setText(startingContent);
                
                // select lines 1-3
                myEditor.setSelection({line: 1, ch: 0}, {line: 4, ch: 0});
                
                CommandManager.execute(Commands.EDIT_LINE_COMMENT, myEditor);
                
                lines = defaultContent.split("\n");
                lines[1] = "//    function bar() {";
                lines[2] = "//        ";
                lines[3] = "//        //a();";
                var expectedText = lines.join("\n");
                
                expect(myDocument.getText()).toEqual(expectedText);
                expectSelection({start: {line: 1, ch: 0}, end: {line: 4, ch: 0}});
                
                CommandManager.execute(Commands.EDIT_LINE_COMMENT, myEditor);
                
                expect(myDocument.getText()).toEqual(startingContent);
                expectSelection({start: {line: 1, ch: 0}, end: {line: 4, ch: 0}});
            });
            
            it("should uncomment indented, aligned comments", function () {
                // Start with lines 1-5 commented out, with "//" all aligned at column 4
                var lines = defaultContent.split("\n");
                lines[1] = "    //function bar() {";
                lines[2] = "    //    ";
                lines[3] = "    //    a();";
                lines[4] = "    //    ";
                lines[5] = "    //}";
                var startingContent = lines.join("\n");
                myDocument.setText(startingContent);
                
                // select lines 1-5
                myEditor.setSelection({line: 1, ch: 0}, {line: 6, ch: 0});
                
                CommandManager.execute(Commands.EDIT_LINE_COMMENT, myEditor);
                
                expect(myDocument.getText()).toEqual(defaultContent);
                expectSelection({start: {line: 1, ch: 0}, end: {line: 6, ch: 0}});
            });
            
            it("should uncomment ragged partial comments", function () {
                // Start with lines 1-5 commented out, with "//" snug up against each non-blank line's code
                var lines = defaultContent.split("\n");
                lines[1] = "    //function bar() {";
                lines[2] = "        ";
                lines[3] = "        //a();";
                lines[4] = "        ";
                lines[5] = "    //}";
                var startingContent = lines.join("\n");
                myDocument.setText(startingContent);
                
                // select lines 1-5
                myEditor.setSelection({line: 1, ch: 0}, {line: 6, ch: 0});
                
                CommandManager.execute(Commands.EDIT_LINE_COMMENT, myEditor);
                
                expect(myDocument.getText()).toEqual(defaultContent);
                expectSelection({start: {line: 1, ch: 0}, end: {line: 6, ch: 0}});
            });
            
        });
        
        describe("Line comment in languages with mutiple line comment prefixes", function () {
            // Define a special version of JavaScript for testing purposes
            LanguageManager.defineLanguage("javascript2", {
                "name": "JavaScript2",
                "mode": "javascript",
                "fileExtensions": ["js2"],
                "lineComment": ["//", "////", "#"]
            });
            
            beforeEach(function () {
                setupFullEditor(null, "javascript2");
            });
            
            it("should comment using the first prefix", function () {
                // select first 2 lines
                myEditor.setSelection({line: 0, ch: 4}, {line: 1, ch: 12});
                
                CommandManager.execute(Commands.EDIT_LINE_COMMENT, myEditor);
                
                var lines = defaultContent.split("\n");
                lines[0] = "//function foo() {";
                lines[1] = "//    function bar() {";
                var expectedText = lines.join("\n");
                
                expect(myDocument.getText()).toEqual(expectedText);
                expectSelection({start: {line: 0, ch: 6}, end: {line: 1, ch: 14}});
            });
            
            it("should uncomment every prefix", function () {
                // Start with lines 1-5 commented out, with multiple line comment variations
                var lines = defaultContent.split("\n");
                lines[1] = "//    function bar() {";
                lines[2] = "    //    ";
                lines[3] = "    ////    a();";
                lines[4] = "        ";
                lines[5] = "#    }";
                var startingContent = lines.join("\n");
                myDocument.setText(startingContent);
                
                // select lines 1-5
                myEditor.setSelection({line: 1, ch: 0}, {line: 6, ch: 0});
                
                CommandManager.execute(Commands.EDIT_LINE_COMMENT, myEditor);
                
                expect(myDocument.getText()).toEqual(defaultContent);
                expectSelection({start: {line: 1, ch: 0}, end: {line: 6, ch: 0}});
            });
            
            it("should only uncomment the first prefix", function () {
                // Start with lines 1-3 commented out, with multiple line comment variations
                var lines = defaultContent.split("\n");
                lines[1] = "//#    function bar() {";
                lines[2] = "//        ";
                lines[3] = "//////        a();";
                var startingContent = lines.join("\n");
                myDocument.setText(startingContent);
                
                lines = defaultContent.split("\n");
                lines[1] = "#    function bar() {";
                lines[2] = "        ";
                lines[3] = "//        a();";
                var expectedContent = lines.join("\n");
                
                // select lines 1-3
                myEditor.setSelection({line: 1, ch: 0}, {line: 4, ch: 0});
                
                CommandManager.execute(Commands.EDIT_LINE_COMMENT, myEditor);
                
                expect(myDocument.getText()).toEqual(expectedContent);
                expectSelection({start: {line: 1, ch: 0}, end: {line: 4, ch: 0}});
            });
        });
        
        
        /**
         * Invokes Toggle Block Comment, expects the given selection/cursor & document text, invokes
         * it a 2nd time, and then expects the original selection/cursor & document text again.
         * @param {!string} expectedCommentedText
         * @param {!{ch:number,line:number}|{start:{ch:number,line:number},end:{ch:number,line:number}}} expectedCommentedSel
         */
        function testToggleBlock(expectedCommentedText, expectedCommentedSel) {
            function expectSel(sel) {
                if (sel.start) {
                    expectSelection(sel);
                } else {
                    expectCursorAt(sel);
                }
            }
            
            var startingContent = myDocument.getText();
            var startingSel = myEditor.getSelection();
            
            // Toggle comment on
            CommandManager.execute(Commands.EDIT_BLOCK_COMMENT, myEditor);
            expect(myDocument.getText()).toEqual(expectedCommentedText);
            expectSel(expectedCommentedSel);
            
            runs(function () {
                CommandManager.execute(Commands.EDIT_BLOCK_COMMENT, myEditor);
                expect(myDocument.getText()).toEqual(startingContent);
                expectSel(startingSel);
            });
        }
            
        describe("Block comment/uncomment", function () {
            beforeEach(setupFullEditor);
            
            it("should block comment/uncomment, cursor at start of line", function () {
                myEditor.setCursorPos(0, 0);
                
                var lines = defaultContent.split("\n");
                lines[0] = "/**/function foo() {";
                var expectedText = lines.join("\n");
                
                testToggleBlock(expectedText, {line: 0, ch: 2});
            });
            
            it("should block comment/uncomment, cursor to left of existing block comment", function () {
                // Start with part of line 3 wrapped in a block comment
                var lines = defaultContent.split("\n");
                lines[3] = "        /*a();*/";
                var startingContent = lines.join("\n");
                myDocument.setText(startingContent);
                
                // put cursor to left of block
                myEditor.setCursorPos(3, 4);
                
                lines[3] = "    /**/    /*a();*/";
                var expectedText = lines.join("\n");
                
                testToggleBlock(expectedText, {line: 3, ch: 6});
            });

            it("should block comment/uncomment, subset of line selected", function () {
                myEditor.setSelection({line: 1, ch: 13}, {line: 1, ch: 18}); // select "bar()"
                
                var lines = defaultContent.split("\n");
                lines[1] = "    function /*bar()*/ {";
                var expectedText = lines.join("\n");
                
                // Selects just text within block
                testToggleBlock(expectedText, {start: {line: 1, ch: 15}, end: {line: 1, ch: 20}});
            });
            
            it("should block uncomment, cursor within existing sub-line block comment", function () {
                // Start with part of line 1 wrapped in a block comment
                var lines = defaultContent.split("\n");
                lines[1] = "    function /*bar()*/ {";
                var startingContent = lines.join("\n");
                myDocument.setText(startingContent);

                // put cursor within block
                myEditor.setCursorPos(1, 18);
                
                CommandManager.execute(Commands.EDIT_BLOCK_COMMENT, myEditor);
                
                expect(myDocument.getText()).toEqual(defaultContent);
                expectCursorAt({line: 1, ch: 16});
            });

            it("should block uncomment, selection covering whole sub-line block comment", function () {
                // Start with part of line 1 wrapped in a block comment
                var lines = defaultContent.split("\n");
                lines[1] = "    function /*bar()*/ {";
                var startingContent = lines.join("\n");
                myDocument.setText(startingContent);

                // select whole comment
                myEditor.setSelection({line: 1, ch: 13}, {line: 1, ch: 22});
                
                CommandManager.execute(Commands.EDIT_BLOCK_COMMENT, myEditor);
                
                expect(myDocument.getText()).toEqual(defaultContent);
                expectSelection({start: {line: 1, ch: 13}, end: {line: 1, ch: 18}}); // just text that was uncommented
            });
            
            it("should block comment/uncomment, selection from mid-line end of line", function () {
                myEditor.setSelection({line: 3, ch: 8}, {line: 3, ch: 12});
                
                var lines = defaultContent.split("\n");
                lines[3] = "        /*a();*/";
                var expectedText = lines.join("\n");
                
                // Selects just text within block
                testToggleBlock(expectedText, {start: {line: 3, ch: 10}, end: {line: 3, ch: 14}});
            });
            
            it("should block comment/uncomment, all of line selected but not newline", function () {
                myEditor.setSelection({line: 3, ch: 0}, {line: 3, ch: 12});
                
                var lines = defaultContent.split("\n");
                lines[3] = "/*        a();*/";
                var expectedText = lines.join("\n");
                
                // Selects just text within block
                testToggleBlock(expectedText, {start: {line: 3, ch: 2}, end: {line: 3, ch: 14}});
            });
            
            
            it("should block comment/uncomment, all of line selected including newline", function () {
                myEditor.setSelection({line: 3, ch: 0}, {line: 4, ch: 0});
                
                var lines = defaultContent.split("\n");
                lines.splice(3, 1, "/*", lines[3], "*/");   // inserts new delimiter lines
                var expectedText = lines.join("\n");
                
                // Selects original line, but not block-delimiter lines
                testToggleBlock(expectedText, {start: {line: 4, ch: 0}, end: {line: 5, ch: 0}});
            });
            
            it("should block comment/uncomment, multiple lines selected", function () {
                myEditor.setSelection({line: 1, ch: 0}, {line: 6, ch: 0});
                
                var lines = defaultContent.split("\n");
                lines.splice(6, 0, "*/");   // inserts new delimiter lines
                lines.splice(1, 0, "/*");
                var expectedText = lines.join("\n");
                
                // Selects original lines, but not block-delimiter lines
                testToggleBlock(expectedText, {start: {line: 2, ch: 0}, end: {line: 7, ch: 0}});
            });
            
            it("should block comment/uncomment, multiple partial lines selected", function () {
                myEditor.setSelection({line: 1, ch: 13}, {line: 3, ch: 9});
                
                var lines = defaultContent.split("\n");
                lines[1] = "    function /*bar() {";
                lines[3] = "        a*/();";
                var expectedText = lines.join("\n");
                
                // Selects just text within block
                testToggleBlock(expectedText, {start: {line: 1, ch: 15}, end: {line: 3, ch: 9}});
            });
            
            // Whitespace within block comments
            
            var BLOCK_CONTAINING_WS = "function foo()\n" +
                                      "/*\n" +
                                      "    a();\n" +
                                      "    \n" +
                                      "    b();\n" +
                                      "*/\n" +
                                      "}";
            
            it("should block uncomment, cursor in whitespace within block comment", function () {
                myDocument.setText(BLOCK_CONTAINING_WS);

                myEditor.setCursorPos(3, 2); // middle of blank line
                
                CommandManager.execute(Commands.EDIT_BLOCK_COMMENT, myEditor);
                
                var lines = BLOCK_CONTAINING_WS.split("\n");
                lines.splice(5, 1);  // removes delimiter lines
                lines.splice(1, 1);
                var expectedText = lines.join("\n");
                
                expect(myDocument.getText()).toEqual(expectedText);
                expectCursorAt({line: 2, ch: 2});
            });
            
            it("should block uncomment, selection in whitespace within block comment", function () {
                myDocument.setText(BLOCK_CONTAINING_WS);

                myEditor.setSelection({line: 3, ch: 0}, {line: 3, ch: 4});
                
                CommandManager.execute(Commands.EDIT_BLOCK_COMMENT, myEditor);
                
                var lines = BLOCK_CONTAINING_WS.split("\n");
                lines.splice(5, 1);  // removes delimiter lines
                lines.splice(1, 1);
                var expectedText = lines.join("\n");
                
                expect(myDocument.getText()).toEqual(expectedText);
                expectSelection({start: {line: 2, ch: 0}, end: {line: 2, ch: 4}});
            });
            
            // Selections mixing whitespace and existing block comments
            
            var WS_SURROUNDING_BLOCK = "function foo()\n" +
                                       "    \n" +
                                       "    /*a();\n" +
                                       "    \n" +
                                       "    b();*/\n" +
                                       "    \n" +
                                       "}";
            
            it("should block uncomment, selection covers block comment plus whitespace before", function () {
                myDocument.setText(WS_SURROUNDING_BLOCK);
                
                myEditor.setSelection({line: 1, ch: 0}, {line: 4, ch: 10});  // start of blank line to end of block comment
                
                CommandManager.execute(Commands.EDIT_BLOCK_COMMENT, myEditor);
                
                var lines = WS_SURROUNDING_BLOCK.split("\n");
                lines[2] = "    a();";
                lines[4] = "    b();";
                var expectedText = lines.join("\n");
                
                expect(myDocument.getText()).toEqual(expectedText);
                expectSelection({start: {line: 1, ch: 0}, end: {line: 4, ch: 8}});
            });
            
            it("should block uncomment, selection covers block comment plus whitespace after", function () {
                myDocument.setText(WS_SURROUNDING_BLOCK);
                
                myEditor.setSelection({line: 2, ch: 4}, {line: 5, ch: 4});  // start of block comment to end of blank line
                
                CommandManager.execute(Commands.EDIT_BLOCK_COMMENT, myEditor);
                
                var lines = WS_SURROUNDING_BLOCK.split("\n");
                lines[2] = "    a();";
                lines[4] = "    b();";
                var expectedText = lines.join("\n");
                
                expect(myDocument.getText()).toEqual(expectedText);
                expectSelection({start: {line: 2, ch: 4}, end: {line: 5, ch: 4}});
            });
            
            it("should block uncomment, selection covers part of block comment plus whitespace before", function () {
                myDocument.setText(WS_SURROUNDING_BLOCK);
                
                myEditor.setSelection({line: 1, ch: 0}, {line: 3, ch: 4});  // start of blank line to middle of block comment
                
                CommandManager.execute(Commands.EDIT_BLOCK_COMMENT, myEditor);
                
                var lines = WS_SURROUNDING_BLOCK.split("\n");
                lines[2] = "    a();";
                lines[4] = "    b();";
                var expectedText = lines.join("\n");
                
                expect(myDocument.getText()).toEqual(expectedText);
                expectSelection({start: {line: 1, ch: 0}, end: {line: 3, ch: 4}});
            });
            
            it("should block uncomment, selection covers part of block comment plus whitespace after", function () {
                myDocument.setText(WS_SURROUNDING_BLOCK);
                
                myEditor.setSelection({line: 3, ch: 4}, {line: 5, ch: 4});  // middle of block comment to end of blank line
                
                CommandManager.execute(Commands.EDIT_BLOCK_COMMENT, myEditor);
                
                var lines = WS_SURROUNDING_BLOCK.split("\n");
                lines[2] = "    a();";
                lines[4] = "    b();";
                var expectedText = lines.join("\n");
                
                expect(myDocument.getText()).toEqual(expectedText);
                expectSelection({start: {line: 3, ch: 4}, end: {line: 5, ch: 4}});
            });
            
            it("should block uncomment, selection covers block comment plus whitespace on both sides", function () {
                myDocument.setText(WS_SURROUNDING_BLOCK);
                
                myEditor.setSelection({line: 1, ch: 0}, {line: 5, ch: 4});  // start of first blank line to end of last blank line
                
                CommandManager.execute(Commands.EDIT_BLOCK_COMMENT, myEditor);
                
                var lines = WS_SURROUNDING_BLOCK.split("\n");
                lines[2] = "    a();";
                lines[4] = "    b();";
                var expectedText = lines.join("\n");
                
                expect(myDocument.getText()).toEqual(expectedText);
                expectSelection({start: {line: 1, ch: 0}, end: {line: 5, ch: 4}});
            });
            
            // Selections mixing uncommented text and existing block comments
            
            it("should block uncomment, selection covers block comment plus other text", function () {
                // Start with part of line 1 wrapped in a block comment
                var lines = defaultContent.split("\n");
                lines[1] = "    function /*bar()*/ {";
                var startingContent = lines.join("\n");
                myDocument.setText(startingContent);

                // select more of line 1
                myEditor.setSelection({line: 1, ch: 4}, {line: 1, ch: 24});
                
                CommandManager.execute(Commands.EDIT_BLOCK_COMMENT, myEditor);
                
                expect(myDocument.getText()).toEqual(defaultContent);
                expectSelection({start: {line: 1, ch: 4}, end: {line: 1, ch: 20}}); // range endpoints still align with same text
            });
            
            it("should block uncomment, selection covers multi-line block comment plus other text", function () {
                var content = "function foo()\n" +
                              "    \n" +
                              "    /*a();\n" +
                              "    \n" +
                              "    b();*/\n" +
                              "    c();\n" +
                              "}";
                myDocument.setText(content);
                
                myEditor.setSelection({line: 0, ch: 5}, {line: 5, ch: 5});  // middle of first line of code to middle of line following comment
                
                CommandManager.execute(Commands.EDIT_BLOCK_COMMENT, myEditor);
                
                var lines = content.split("\n");
                lines[2] = "    a();";
                lines[4] = "    b();";
                var expectedText = lines.join("\n");
                
                expect(myDocument.getText()).toEqual(expectedText);
                expectSelection({start: {line: 0, ch: 5}, end: {line: 5, ch: 5}});
            });
            
            // Selections including multiple separate block comments
            // We no-op in these cases since it's ambiguous - can't nest block comments, but was multiple independent uncomments intended?
            
            it("should do nothing, selection covers parts of multiple block comments", function () {
                // Start with part of line 1 wrapped in a block comment
                var lines = defaultContent.split("\n");
                lines[1] = "    /*function*/ /*bar()*/ {";
                var startingContent = lines.join("\n");
                myDocument.setText(startingContent);

                // select end of 1st comment, start of 2nd comment, and the space between them
                myEditor.setSelection({line: 1, ch: 9}, {line: 1, ch: 22});
                
                CommandManager.execute(Commands.EDIT_BLOCK_COMMENT, myEditor);
                
                expect(myDocument.getText()).toEqual(startingContent);
                expectSelection({start: {line: 1, ch: 9}, end: {line: 1, ch: 22}}); // no change
            });
            
            it("should do nothing, selection covers all of multiple block comments", function () {
                // Start with part of line 1 wrapped in a block comment
                var lines = defaultContent.split("\n");
                lines[1] = "    /*function*/ /*bar()*/ {";
                var startingContent = lines.join("\n");
                myDocument.setText(startingContent);

                // select both block comments and the space between them, but nothing else
                myEditor.setSelection({line: 1, ch: 4}, {line: 1, ch: 26});
                
                CommandManager.execute(Commands.EDIT_BLOCK_COMMENT, myEditor);
                
                expect(myDocument.getText()).toEqual(startingContent);
                expectSelection({start: {line: 1, ch: 4}, end: {line: 1, ch: 26}}); // no change
            });
            
            it("should do nothing, selection covers multiple block comments & nothing else", function () {
                // Start with part of line 1 wrapped in a block comment
                var lines = defaultContent.split("\n");
                lines[1] = "    /*function*//*bar()*/ {";
                var startingContent = lines.join("\n");
                myDocument.setText(startingContent);

                // select both block comments, but nothing else
                myEditor.setSelection({line: 1, ch: 4}, {line: 1, ch: 25});
                
                CommandManager.execute(Commands.EDIT_BLOCK_COMMENT, myEditor);
                
                expect(myDocument.getText()).toEqual(startingContent);
                expectSelection({start: {line: 1, ch: 4}, end: {line: 1, ch: 25}}); // no change
            });
            
            it("should do nothing, selection covers multiple block comments plus other text", function () {
                // Start with part of line 1 wrapped in a block comment
                var lines = defaultContent.split("\n");
                lines[1] = "    /*function*/ /*bar()*/ {";
                var startingContent = lines.join("\n");
                myDocument.setText(startingContent);

                // select all of line 1 (but not newline)
                myEditor.setSelection({line: 1, ch: 0}, {line: 1, ch: 28});
                
                CommandManager.execute(Commands.EDIT_BLOCK_COMMENT, myEditor);
                
                expect(myDocument.getText()).toEqual(startingContent);
                expectSelection({start: {line: 1, ch: 0}, end: {line: 1, ch: 28}}); // no change
            });
            
        });
        
        // If the cursor's/selection's lines contain nothing but line comments and whitespace, we assume the user
        // meant line-uncomment (i.e. delegate to Toggle Line Comment). In all other cases, we ignore the line comment
        // and create a new block comment.
        describe("Block comment around line comments", function () {
            beforeEach(setupFullEditor);
            
            // Selections including existing line comments (and possibly whitespace)
            
            it("should switch to line uncomment mode, cursor inside line comment (with only whitespace to left)", function () {
                // Start with part of line 1 line-commented
                var lines = defaultContent.split("\n");
                lines[1] = "    //function bar() {";
                var startingContent = lines.join("\n");
                myDocument.setText(startingContent);

                myEditor.setCursorPos(1, 18);
                
                CommandManager.execute(Commands.EDIT_BLOCK_COMMENT, myEditor);
                
                expect(myDocument.getText()).toEqual(defaultContent);
                expectCursorAt({line: 1, ch: 16});
            });
            
            it("should switch to line uncomment, cursor in whitespace to left of line comment", function () { // #2342
                // Start with part of line 1 line-commented
                var lines = defaultContent.split("\n");
                lines[1] = "    //function bar() {";
                var startingContent = lines.join("\n");
                myDocument.setText(startingContent);

                myEditor.setCursorPos(1, 0);
                
                CommandManager.execute(Commands.EDIT_BLOCK_COMMENT, myEditor);
                
                expect(myDocument.getText()).toEqual(defaultContent);
                expectCursorAt({line: 1, ch: 0});
            });
            
            it("should switch to line uncomment, some of line-comment selected (only whitespace to left)", function () {
                var content = "function foo()\n" +
                              "    // Comment\n" +
                              "}";
                myDocument.setText(content);

                myEditor.setSelection({line: 1, ch: 6}, {line: 1, ch: 13}); // just " Commen"
                
                CommandManager.execute(Commands.EDIT_BLOCK_COMMENT, myEditor);
                
                var lines = content.split("\n");
                lines[1] = "     Comment";
                var expectedText = lines.join("\n");
                
                expect(myDocument.getText()).toEqual(expectedText);
                expectSelection({start: {line: 1, ch: 4}, end: {line: 1, ch: 11}});
            });
            
            it("should switch to line uncomment, some of line-comment selected including last char (only whitespace to left)", function () { // #2337
                var content = "function foo()\n" +
                              "    // Comment\n" +
                              "}";
                myDocument.setText(content);

                myEditor.setSelection({line: 1, ch: 6}, {line: 1, ch: 14}); // everything but leading "//"
                
                CommandManager.execute(Commands.EDIT_BLOCK_COMMENT, myEditor);
                
                var lines = content.split("\n");
                lines[1] = "     Comment";
                var expectedText = lines.join("\n");
                
                expect(myDocument.getText()).toEqual(expectedText);
                expectSelection({start: {line: 1, ch: 4}, end: {line: 1, ch: 12}});
            });
            
            it("should switch to line uncomment, all of line-comment selected (only whitespace to left)", function () { // #2342
                var content = "function foo()\n" +
                              "    // Comment\n" +
                              "}";
                myDocument.setText(content);

                myEditor.setSelection({line: 1, ch: 4}, {line: 1, ch: 14}); // include "//"
                
                CommandManager.execute(Commands.EDIT_BLOCK_COMMENT, myEditor);
                
                var lines = content.split("\n");
                lines[1] = "     Comment";
                var expectedText = lines.join("\n");
                
                expect(myDocument.getText()).toEqual(expectedText);
                expectSelection({start: {line: 1, ch: 4}, end: {line: 1, ch: 12}});
            });
            
            // Selections that don't mix code & line-comment, but are on a line that does contain both
            
            it("should insert block comment, cursor inside line comment (with code to left)", function () {
                // Start with comment ending line 1
                var lines = defaultContent.split("\n");
                lines[1] = "    function bar() { // comment";
                var startingContent = lines.join("\n");
                myDocument.setText(startingContent);

                myEditor.setCursorPos(1, 24); // between space and "c"
                
                CommandManager.execute(Commands.EDIT_BLOCK_COMMENT, myEditor);
                
                lines = defaultContent.split("\n");
                lines[1] = "    function bar() { // /**/comment";
                var expectedText = lines.join("\n");
                
                expect(myDocument.getText()).toEqual(expectedText);
                expectCursorAt({line: 1, ch: 26});
            });
            
            it("should insert block comment, cursor in code to left of line comment", function () {
                // Start with comment ending line 1
                var lines = defaultContent.split("\n");
                lines[1] = "    function bar() { // comment";
                var startingContent = lines.join("\n");
                myDocument.setText(startingContent);

                myEditor.setCursorPos(1, 12);
                
                CommandManager.execute(Commands.EDIT_BLOCK_COMMENT, myEditor);
                
                lines[1] = "    function/**/ bar() { // comment";
                var expectedText = lines.join("\n");
                
                expect(myDocument.getText()).toEqual(expectedText);
                expectCursorAt({line: 1, ch: 14});
            });
            
            it("should block comment, some of line-comment selected (with code to left)", function () {
                var content = "function foo()\n" +
                              "    f(); // Comment\n" +
                              "}";
                myDocument.setText(content);

                myEditor.setSelection({line: 1, ch: 11}, {line: 1, ch: 18}); // just " Commen"
                
                CommandManager.execute(Commands.EDIT_BLOCK_COMMENT, myEditor);
                
                var lines = content.split("\n");
                lines[1] = "    f(); ///* Commen*/t";
                var expectedText = lines.join("\n");
                
                expect(myDocument.getText()).toEqual(expectedText);
                expectSelection({start: {line: 1, ch: 13}, end: {line: 1, ch: 20}});
            });
            
            it("should block comment, some of line-comment selected including last char (with code to left)", function () { // #2337
                var content = "function foo()\n" +
                              "    f(); // Comment\n" +
                              "}";
                myDocument.setText(content);

                myEditor.setSelection({line: 1, ch: 11}, {line: 1, ch: 19}); // everything but leading "//"
                
                CommandManager.execute(Commands.EDIT_BLOCK_COMMENT, myEditor);
                
                var lines = content.split("\n");
                lines[1] = "    f(); ///* Comment*/";
                var expectedText = lines.join("\n");
                
                expect(myDocument.getText()).toEqual(expectedText);
                expectSelection({start: {line: 1, ch: 13}, end: {line: 1, ch: 21}});
            });
            
            it("should block comment, all of line-comment selected (with code to left)", function () { // #2342
                var content = "function foo()\n" +
                              "    f(); // Comment\n" +
                              "}";
                myDocument.setText(content);

                myEditor.setSelection({line: 1, ch: 9}, {line: 1, ch: 19}); // include "//"
                
                CommandManager.execute(Commands.EDIT_BLOCK_COMMENT, myEditor);
                
                var lines = content.split("\n");
                lines[1] = "    f(); /*// Comment*/";
                var expectedText = lines.join("\n");
                
                expect(myDocument.getText()).toEqual(expectedText);
                expectSelection({start: {line: 1, ch: 11}, end: {line: 1, ch: 21}});
            });
            
            // Full-line/multiline selections containing only line comments and whitespace
            
            it("should switch to line uncomment, all of line-comment line selected (following line is code)", function () {
                var content = "function foo()\n" +
                              "    // Comment\n" +
                              "}";
                myDocument.setText(content);

                myEditor.setSelection({line: 1, ch: 0}, {line: 2, ch: 0});
                
                CommandManager.execute(Commands.EDIT_BLOCK_COMMENT, myEditor);
                
                var lines = content.split("\n");
                lines[1] = "     Comment";
                var expectedText = lines.join("\n");
                
                expect(myDocument.getText()).toEqual(expectedText);
                expectSelection({start: {line: 1, ch: 0}, end: {line: 2, ch: 0}});
            });
            
            it("should switch to line uncomment, all of line-comment line selected (following line is whitespace)", function () {
                var content = "function foo()\n" +
                              "    // Comment\n" +
                              "    \n" +
                              "}";
                myDocument.setText(content);

                myEditor.setSelection({line: 1, ch: 0}, {line: 2, ch: 0});
                
                CommandManager.execute(Commands.EDIT_BLOCK_COMMENT, myEditor);
                
                var lines = content.split("\n");
                lines[1] = "     Comment";
                var expectedText = lines.join("\n");
                
                expect(myDocument.getText()).toEqual(expectedText);
                expectSelection({start: {line: 1, ch: 0}, end: {line: 2, ch: 0}});
            });
            
            it("should switch to line uncomment, all of line-comment line selected (following line is line comment)", function () {
                var content = "function foo()\n" +
                              "    // Comment\n" +
                              "    // Comment 2\n" +
                              "}";
                myDocument.setText(content);

                myEditor.setSelection({line: 1, ch: 0}, {line: 2, ch: 0});
                
                CommandManager.execute(Commands.EDIT_BLOCK_COMMENT, myEditor);
                
                var lines = content.split("\n");
                lines[1] = "     Comment";
                var expectedText = lines.join("\n");
                
                expect(myDocument.getText()).toEqual(expectedText);
                expectSelection({start: {line: 1, ch: 0}, end: {line: 2, ch: 0}});
            });
            
            it("should switch to line uncomment, all of line-comment line selected (following line is block comment)", function () {
                var content = "function foo()\n" +
                              "    // Comment\n" +
                              "    /* Comment 2 */\n" +
                              "}";
                myDocument.setText(content);

                myEditor.setSelection({line: 1, ch: 0}, {line: 2, ch: 0});
                
                CommandManager.execute(Commands.EDIT_BLOCK_COMMENT, myEditor);
                
                var lines = content.split("\n");
                lines[1] = "     Comment";
                var expectedText = lines.join("\n");
                
                expect(myDocument.getText()).toEqual(expectedText);
                expectSelection({start: {line: 1, ch: 0}, end: {line: 2, ch: 0}});
            });
            
            it("should line uncomment, multiple line comments selected", function () {
                // Start with all of lines 1-5 line-commented
                var lines = defaultContent.split("\n");
                lines[1] = "//    function bar() {";
                lines[2] = "//        ";
                lines[3] = "//        a();";
                lines[4] = "//        ";
                lines[5] = "//    }";
                var content = lines.join("\n");
                myDocument.setText(content);

                myEditor.setSelection({line: 1, ch: 0}, {line: 6, ch: 0});
                
                CommandManager.execute(Commands.EDIT_BLOCK_COMMENT, myEditor);
                
                expect(myDocument.getText()).toEqual(defaultContent);
                expectSelection({start: {line: 1, ch: 0}, end: {line: 6, ch: 0}});
            });
            
            // Selections mixing uncommented code & line comments
            
            var lineCommentCode = "function foo() {\n" +
                                  "    \n" +
                                  "    // Floating comment\n" +
                                  "    \n" +
                                  "    // Attached comment\n" +
                                  "    function bar() {\n" +
                                  "        a();\n" +
                                  "        b(); // post comment\n" +
                                  "    }\n" +
                                  "    \n" +
                                  "    bar();\n" +
                                  "    // Attached above\n" +
                                  "    \n" +
                                  "    // Final floating comment\n" +
                                  "    \n" +
                                  "}";
            
            it("should line uncomment, multiline selection covers line comment plus whitespace", function () {
                myDocument.setText(lineCommentCode);
                myEditor.setSelection({line: 1, ch: 0}, {line: 3, ch: 4});
                
                CommandManager.execute(Commands.EDIT_BLOCK_COMMENT, myEditor);
                
                var lines = lineCommentCode.split("\n");
                lines[2] = "     Floating comment";
                var expectedText = lines.join("\n");
                
                expect(myDocument.getText()).toEqual(expectedText);
                expectSelection({start: {line: 1, ch: 0}, end: {line: 3, ch: 4}});
            });
            
            it("should switch to line uncomment mode, selection starts in whitespace & ends in middle of line comment", function () { // #2342
                myDocument.setText(lineCommentCode);
                myEditor.setSelection({line: 2, ch: 2}, {line: 2, ch: 10}); // stops with "Flo"
                
                CommandManager.execute(Commands.EDIT_BLOCK_COMMENT, myEditor);
                
                var lines = lineCommentCode.split("\n");
                lines[2] = "     Floating comment";
                var expectedText = lines.join("\n");
                
                expect(myDocument.getText()).toEqual(expectedText);
                expectSelection({start: {line: 2, ch: 2}, end: {line: 2, ch: 8}});
            });
            
            it("should switch to line uncomment mode, selection starts in whitespace & ends at end of line comment", function () { // #2337, #2342
                myDocument.setText(lineCommentCode);
                myEditor.setSelection({line: 2, ch: 2}, {line: 2, ch: 23});
                
                CommandManager.execute(Commands.EDIT_BLOCK_COMMENT, myEditor);
                
                var lines = lineCommentCode.split("\n");
                lines[2] = "     Floating comment";
                var expectedText = lines.join("\n");
                
                expect(myDocument.getText()).toEqual(expectedText);
                expectSelection({start: {line: 2, ch: 2}, end: {line: 2, ch: 21}});
            });
                
            it("should block comment, selection starts in code & ends in middle of line comment", function () { // #2342
                myDocument.setText(lineCommentCode);
                myEditor.setSelection({line: 7, ch: 8}, {line: 7, ch: 20}); // stops at end of "post"
                
                CommandManager.execute(Commands.EDIT_BLOCK_COMMENT, myEditor);
                
                var lines = lineCommentCode.split("\n");
                lines[7] = "        /*b(); // post*/ comment";
                var expectedText = lines.join("\n");
                
                expect(myDocument.getText()).toEqual(expectedText);
                expectSelection({start: {line: 7, ch: 10}, end: {line: 7, ch: 22}});
            });
            
            it("should block comment, selection starts in middle of code & ends at end of line comment", function () { // #2342
                myDocument.setText(lineCommentCode);
                myEditor.setSelection({line: 7, ch: 9}, {line: 7, ch: 28});
                
                CommandManager.execute(Commands.EDIT_BLOCK_COMMENT, myEditor);
                
                var lines = lineCommentCode.split("\n");
                lines[7] = "        b/*(); // post comment*/";
                var expectedText = lines.join("\n");
                
                expect(myDocument.getText()).toEqual(expectedText);
                expectSelection({start: {line: 7, ch: 11}, end: {line: 7, ch: 30}});
            });
            
            it("should block comment, selection starts in code & ends at end of line comment", function () { // #2337
                myDocument.setText(lineCommentCode);
                myEditor.setSelection({line: 7, ch: 8}, {line: 7, ch: 28});
                
                CommandManager.execute(Commands.EDIT_BLOCK_COMMENT, myEditor);
                
                var lines = lineCommentCode.split("\n");
                lines[7] = "        /*b(); // post comment*/";
                var expectedText = lines.join("\n");
                
                expect(myDocument.getText()).toEqual(expectedText);
                expectSelection({start: {line: 7, ch: 10}, end: {line: 7, ch: 30}});
            });
            
            it("should block comment, selection starts at col 0 of code & ends at end of line comment", function () {
                myDocument.setText(lineCommentCode);
                myEditor.setSelection({line: 7, ch: 0}, {line: 7, ch: 28});
                
                CommandManager.execute(Commands.EDIT_BLOCK_COMMENT, myEditor);
                
                var lines = lineCommentCode.split("\n");
                lines[7] = "/*        b(); // post comment*/";
                var expectedText = lines.join("\n");
                
                expect(myDocument.getText()).toEqual(expectedText);
                expectSelection({start: {line: 7, ch: 2}, end: {line: 7, ch: 30}});
            });
              
            it("should block comment, selection starts on line with line comment", function () {
                myDocument.setText(lineCommentCode);
                myEditor.setSelection({line: 4, ch: 0}, {line: 9, ch: 0});
                
                CommandManager.execute(Commands.EDIT_BLOCK_COMMENT, myEditor);
                
                var lines = lineCommentCode.split("\n");
                lines.splice(9, 0, "*/");
                lines.splice(4, 0, "/*");
                var expectedText = lines.join("\n");
                
                expect(myDocument.getText()).toEqual(expectedText);
                expectSelection({start: {line: 5, ch: 0}, end: {line: 10, ch: 0}});
            });
            
            it("should block comment, selection ends on line with line comment", function () {
                myDocument.setText(lineCommentCode);
                myEditor.setSelection({line: 10, ch: 0}, {line: 12, ch: 0});
                
                CommandManager.execute(Commands.EDIT_BLOCK_COMMENT, myEditor);
                
                var lines = lineCommentCode.split("\n");
                lines.splice(12, 0, "*/");
                lines.splice(10, 0, "/*");
                var expectedText = lines.join("\n");
                
                expect(myDocument.getText()).toEqual(expectedText);
                expectSelection({start: {line: 11, ch: 0}, end: {line: 13, ch: 0}});
            });
            
            it("should line uncomment, selection covers several line comments separated by whitespace", function () {
                myDocument.setText(lineCommentCode);
                myEditor.setSelection({line: 11, ch: 0}, {line: 14, ch: 0});
                
                CommandManager.execute(Commands.EDIT_BLOCK_COMMENT, myEditor);
                
                var lines = lineCommentCode.split("\n");
                lines[11] = "     Attached above";
                lines[13] = "     Final floating comment";
                var expectedText = lines.join("\n");
                
                expect(myDocument.getText()).toEqual(expectedText);
                expectSelection({start: {line: 11, ch: 0}, end: {line: 14, ch: 0}});
            });
        });
        
        // In cases where the language only supports block comments, the line comment/uncomment command may perform block comment/uncomment instead
        describe("Line comment auto-switching to block comment", function () {
            var cssContent = "div {\n" +
                             "    color: red;\n" +
                             "}\n" +
                             "\n" +
                             "/*span {\n" +
                             "    color: blue;\n" +
                             "}*/\n";
            
            beforeEach(function () {
                setupFullEditor(cssContent, "css");
            });
            
            it("should block-comment entire line that cursor is in", function () {
                myEditor.setCursorPos(1, 4);
                
                CommandManager.execute(Commands.EDIT_LINE_COMMENT, myEditor);
                
                var lines = cssContent.split("\n");
                lines[1] = "/*    color: red;*/";
                var expectedText = lines.join("\n");
                
                expect(myDocument.getText()).toEqual(expectedText);
                expectCursorAt({line: 1, ch: 6});
            });
            
            it("should block-comment entire line that sub-line selection is in", function () {
                myEditor.setSelection({line: 1, ch: 4}, {line: 1, ch: 9});
                
                CommandManager.execute(Commands.EDIT_LINE_COMMENT, myEditor);
                
                var lines = cssContent.split("\n");
                lines[1] = "/*    color: red;*/";
                var expectedText = lines.join("\n");
                
                expect(myDocument.getText()).toEqual(expectedText);
                expectSelection({start: {line: 1, ch: 6}, end: {line: 1, ch: 11}});
            });
            
            it("should block-comment full multi-line selection", function () {
                myEditor.setSelection({line: 0, ch: 0}, {line: 3, ch: 0});
                
                CommandManager.execute(Commands.EDIT_LINE_COMMENT, myEditor);
                
                var lines = cssContent.split("\n");
                lines.splice(3, 0, "*/");
                lines.splice(0, 0, "/*");
                var expectedText = lines.join("\n");
                
                expect(myDocument.getText()).toEqual(expectedText);
                expectSelection({start: {line: 1, ch: 0}, end: {line: 4, ch: 0}});
            });
            
            it("should block-comment partial multi-line selection as if it were full", function () {
                myEditor.setSelection({line: 0, ch: 3}, {line: 1, ch: 10});
                
                CommandManager.execute(Commands.EDIT_LINE_COMMENT, myEditor);
                
                var lines = cssContent.split("\n");
                lines.splice(2, 0, "*/");
                lines.splice(0, 0, "/*");
                var expectedText = lines.join("\n");
                
                expect(myDocument.getText()).toEqual(expectedText);
                expectSelection({start: {line: 1, ch: 3}, end: {line: 2, ch: 10}});  // range endpoints still align with same text
            });
            
            it("should uncomment multi-line block comment selection, selected exactly", function () {
                myEditor.setSelection({line: 4, ch: 0}, {line: 6, ch: 3});
                
                CommandManager.execute(Commands.EDIT_LINE_COMMENT, myEditor);
                
                var lines = cssContent.split("\n");
                lines[4] = "span {";
                lines[6] = "}";
                var expectedText = lines.join("\n");
                
                expect(myDocument.getText()).toEqual(expectedText);
                expectSelection({start: {line: 4, ch: 0}, end: {line: 6, ch: 1}});
            });
            
            it("should uncomment multi-line block comment selection, selected including trailing newline", function () { // #2339
                myEditor.setSelection({line: 4, ch: 0}, {line: 7, ch: 0});
                
                CommandManager.execute(Commands.EDIT_LINE_COMMENT, myEditor);
                
                var lines = cssContent.split("\n");
                lines[4] = "span {";
                lines[6] = "}";
                var expectedText = lines.join("\n");
                
                expect(myDocument.getText()).toEqual(expectedText);
                expectSelection({start: {line: 4, ch: 0}, end: {line: 7, ch: 0}});
            });
            
            it("should uncomment multi-line block comment selection, only start selected", function () {
                myEditor.setSelection({line: 4, ch: 0}, {line: 5, ch: 8});
                
                CommandManager.execute(Commands.EDIT_LINE_COMMENT, myEditor);
                
                var lines = cssContent.split("\n");
                lines[4] = "span {";
                lines[6] = "}";
                var expectedText = lines.join("\n");
                
                expect(myDocument.getText()).toEqual(expectedText);
                expectSelection({start: {line: 4, ch: 0}, end: {line: 5, ch: 8}});
            });
            
            it("should uncomment multi-line block comment selection, only middle selected", function () {
                myEditor.setSelection({line: 5, ch: 0}, {line: 5, ch: 8});
                
                CommandManager.execute(Commands.EDIT_LINE_COMMENT, myEditor);
                
                var lines = cssContent.split("\n");
                lines[4] = "span {";
                lines[6] = "}";
                var expectedText = lines.join("\n");
                
                expect(myDocument.getText()).toEqual(expectedText);
                expectSelection({start: {line: 5, ch: 0}, end: {line: 5, ch: 8}});
            });
            
            it("should uncomment multi-line block comment selection, only end selected", function () { // #2339
                myEditor.setSelection({line: 5, ch: 8}, {line: 6, ch: 3});
                
                CommandManager.execute(Commands.EDIT_LINE_COMMENT, myEditor);
                
                var lines = cssContent.split("\n");
                lines[4] = "span {";
                lines[6] = "}";
                var expectedText = lines.join("\n");
                
                expect(myDocument.getText()).toEqual(expectedText);
                expectSelection({start: {line: 5, ch: 8}, end: {line: 6, ch: 1}});
            });
            
            it("should uncomment multi-line block comment selection, only end selected, ends at EOF", function () {
                // remove trailing blank line, so end of "*/" is EOF (no newline afterward)
                myDocument.replaceRange("", {line: 6, ch: 3}, {line: 7, ch: 0});
                var content = myDocument.getText();
                
                myEditor.setSelection({line: 5, ch: 8}, {line: 6, ch: 3});
                
                CommandManager.execute(Commands.EDIT_LINE_COMMENT, myEditor);
                
                var lines = content.split("\n");
                lines[4] = "span {";
                lines[6] = "}";
                var expectedText = lines.join("\n");
                
                expect(myDocument.getText()).toEqual(expectedText);
                expectSelection({start: {line: 5, ch: 8}, end: {line: 6, ch: 1}});
            });
            
            it("should uncomment multi-line block comment that cursor is in", function () {
                myEditor.setCursorPos(5, 4);
                
                CommandManager.execute(Commands.EDIT_LINE_COMMENT, myEditor);
                
                var lines = cssContent.split("\n");
                lines[4] = "span {";
                lines[6] = "}";
                var expectedText = lines.join("\n");
                
                expect(myDocument.getText()).toEqual(expectedText);
                expectCursorAt({line: 5, ch: 4});
            });
        });
        
        describe("Comment/uncomment with mixed syntax modes", function () {

            var htmlContent = "<html>\n" +
                              "    <head>\n" +
                              "        <style type='text/css'>\n" +
                              "            body {\n" +
                              "                font-size: 15px;\n" +
                              "            }\n" +
                              "        </style>\n" +
                              "        <script type='text/javascript'>\n" +
                              "            function foo() {\n" +
                              "                function bar() {\n" +
                              "                    a();\n" +
                              "                }\n" +
                              "            }\n" +
                              "        </script>\n" +
                              "    </head>\n" +
                              "    <body>\n" +
                              "        <p>Hello</p>\n" +
                              "        <p>World</p>\n" +
                              "    </body>\n" +
                              "</html>";

            beforeEach(function () {
                setupFullEditor(htmlContent, "html");
            });

            // Correct behavior for line and block comment commands

            it("should block comment/uncomment generic HTML code", function () {
                myEditor.setSelection({line: 1, ch: 4}, {line: 1, ch: 10});
                
                var lines = htmlContent.split("\n");
                lines[1] = "    <!--<head>-->";
                var expectedText = lines.join("\n");
                
                testToggleBlock(expectedText, {start: { line: 1, ch: 8 }, end: {line: 1, ch: 14}});
            });

            it("should block comment/uncomment generic CSS code", function () {
                myEditor.setSelection({line: 4, ch: 16}, {line: 4, ch: 32});
                
                var lines = htmlContent.split("\n");
                lines[4] = "                /*font-size: 15px;*/";
                var expectedText = lines.join("\n");
                
                testToggleBlock(expectedText, {start: {line: 4, ch: 18}, end: {line: 4, ch: 34}});
            });

            it("should line comment/uncomment generic JS code", function () {
                myEditor.setCursorPos(10, 0);
                
                CommandManager.execute(Commands.EDIT_LINE_COMMENT, myEditor);

                var lines = htmlContent.split("\n");
                lines[10] = "//                    a();";
                var expectedText = lines.join("\n");
                
                expect(myDocument.getText()).toEqual(expectedText);
                expectCursorAt({line: 10, ch: 2});
                
                // Uncomment
                CommandManager.execute(Commands.EDIT_LINE_COMMENT, myEditor);
                expect(myDocument.getText()).toEqual(htmlContent);
                expectCursorAt({line: 10, ch: 0});
            });
            
            it("should block comment/uncomment generic JS code", function () {
                myEditor.setSelection({line: 8, ch: 0}, {line: 13, ch: 0});
                
                var lines = htmlContent.split("\n");
                lines.splice(13, 0, "*/");
                lines.splice(8, 0, "/*");
                var expectedText = lines.join("\n");
                
                testToggleBlock(expectedText, {start: {line: 9, ch: 0}, end: {line: 14, ch: 0}});
            });

            it("should HTML comment/uncomment around outside of <style> block", function () {
                myEditor.setSelection({line: 2, ch: 0}, {line: 7, ch: 0});
                
                var lines = htmlContent.split("\n");
                lines.splice(7, 0, "-->");
                lines.splice(2, 0, "<!--");
                var expectedText = lines.join("\n");
                
                testToggleBlock(expectedText, {start: {line: 3, ch: 0}, end: {line: 8, ch: 0}});
            });

            it("shouldn't comment anything when selection mixes modes", function () {
                myEditor.setSelection({line: 3, ch: 0}, {line: 11, ch: 0});
                
                CommandManager.execute(Commands.EDIT_BLOCK_COMMENT, myEditor);
                
                expect(myDocument.getText()).toEqual(htmlContent);
                expectSelection({start: {line: 3, ch: 0}, end: {line: 11, ch: 0}});
            });

        });
        
        
        describe("Duplicate", function () {
            beforeEach(setupFullEditor);

            it("should duplicate whole line if no selection", function () {
                // place cursor in middle of line 1
                myEditor.setCursorPos(1, 10);
                
                CommandManager.execute(Commands.EDIT_DUPLICATE, myEditor);
                
                var lines = defaultContent.split("\n");
                lines.splice(1, 0, "    function bar() {");
                var expectedText = lines.join("\n");
                
                expect(myDocument.getText()).toEqual(expectedText);
                expectCursorAt({line: 2, ch: 10});
            });

            it("should duplicate line + \n if selected line is at end of file", function () {
                var lines = defaultContent.split("\n"),
                    len = lines.length;

                // place cursor at the beginning of the last line
                myEditor.setCursorPos(len - 1, 0);

                CommandManager.execute(Commands.EDIT_DUPLICATE, myEditor);

                lines.push("}");
                var expectedText = lines.join("\n");

                expect(myDocument.getText()).toEqual(expectedText);
                expectCursorAt({line: len, ch: 0});
            });
            
            it("should duplicate first line", function () {
                // place cursor at start of line 0
                myEditor.setCursorPos(0, 0);
                
                CommandManager.execute(Commands.EDIT_DUPLICATE, myEditor);
                
                var lines = defaultContent.split("\n");
                lines.splice(0, 0, "function foo() {");
                var expectedText = lines.join("\n");
                
                expect(myDocument.getText()).toEqual(expectedText);
                expectCursorAt({line: 1, ch: 0});
            });
            
            it("should duplicate empty line", function () {
                // place cursor on line 6
                myEditor.setCursorPos(6, 0);
                
                CommandManager.execute(Commands.EDIT_DUPLICATE, myEditor);
                
                var lines = defaultContent.split("\n");
                lines.splice(6, 0, "");
                var expectedText = lines.join("\n");
                
                expect(myDocument.getText()).toEqual(expectedText);
                expectCursorAt({line: 7, ch: 0});
            });
            
            it("should duplicate selection within a line", function () {
                // select "bar" on line 1
                myEditor.setSelection({line: 1, ch: 13}, {line: 1, ch: 16});
                
                CommandManager.execute(Commands.EDIT_DUPLICATE, myEditor);
                
                var lines = defaultContent.split("\n");
                lines[1] = "    function barbar() {";
                var expectedText = lines.join("\n");
                
                expect(myDocument.getText()).toEqual(expectedText);
                expectSelection({start: {line: 1, ch: 16}, end: {line: 1, ch: 19}});
            });
            
            it("should duplicate when entire line selected, excluding newline", function () {
                // select all of line 1, EXcluding trailing \n
                myEditor.setSelection({line: 1, ch: 0}, {line: 1, ch: 20});
                
                CommandManager.execute(Commands.EDIT_DUPLICATE, myEditor);
                
                var lines = defaultContent.split("\n");
                lines[1] = "    function bar() {    function bar() {";
                var expectedText = lines.join("\n");
                
                expect(myDocument.getText()).toEqual(expectedText);
                expectSelection({start: {line: 1, ch: 20}, end: {line: 1, ch: 40}});
            });
            it("should duplicate when entire line selected, including newline", function () {
                // select all of line 1, INcluding trailing \n
                myEditor.setSelection({line: 1, ch: 0}, {line: 2, ch: 0});
                
                CommandManager.execute(Commands.EDIT_DUPLICATE, myEditor);
                
                var lines = defaultContent.split("\n");
                lines.splice(1, 0, "    function bar() {");
                var expectedText = lines.join("\n");
                
                expect(myDocument.getText()).toEqual(expectedText);
                expectSelection({start: {line: 2, ch: 0}, end: {line: 3, ch: 0}});
            });
            
            it("should duplicate when multiple lines selected", function () {
                // select lines 1-3
                myEditor.setSelection({line: 1, ch: 0}, {line: 4, ch: 0});
                
                CommandManager.execute(Commands.EDIT_DUPLICATE, myEditor);
                
                var lines = defaultContent.split("\n");
                lines.splice(1, 0, "    function bar() {",
                                   "        ",
                                   "        a();");
                var expectedText = lines.join("\n");
                
                expect(myDocument.getText()).toEqual(expectedText);
                expectSelection({start: {line: 4, ch: 0}, end: {line: 7, ch: 0}});
            });
            
            it("should duplicate selection crossing line boundary", function () {
                // select from middle of line 1 to middle of line 3
                myEditor.setSelection({line: 1, ch: 13}, {line: 3, ch: 11});
                
                CommandManager.execute(Commands.EDIT_DUPLICATE, myEditor);
                
                var lines = defaultContent.split("\n");
                lines.splice(1, 3, "    function bar() {",
                                   "        ",
                                   "        a()bar() {",
                                   "        ",
                                   "        a();");
                var expectedText = lines.join("\n");
                
                expect(myDocument.getText()).toEqual(expectedText);
                expectSelection({start: {line: 3, ch: 11}, end: {line: 5, ch: 11}});
            });
            
            it("should duplicate after select all", function () {
                myEditor.setSelection({line: 0, ch: 0}, {line: 7, ch: 1});
                
                CommandManager.execute(Commands.EDIT_DUPLICATE, myEditor);
                
                var expectedText = defaultContent + defaultContent;
                
                expect(myDocument.getText()).toEqual(expectedText);
                expectSelection({start: {line: 7, ch: 1}, end: {line: 14, ch: 1}});
            });
        });
        
        
        describe("Move Lines Up/Down", function () {
            beforeEach(setupFullEditor);
            
            it("should move whole line up if no selection", function () {
                // place cursor in middle of line 1
                myEditor.setCursorPos(1, 10);
                
                CommandManager.execute(Commands.EDIT_LINE_UP, myEditor);
                
                var lines = defaultContent.split("\n");
                var temp = lines[0];
                lines[0] = lines[1];
                lines[1] = temp;
                var expectedText = lines.join("\n");
                
                expect(myDocument.getText()).toEqual(expectedText);
                expectCursorAt({line: 0, ch: 10});
            });
            
            it("should move whole line down if no selection", function () {
                // place cursor in middle of line 1
                myEditor.setCursorPos(1, 10);
                
                CommandManager.execute(Commands.EDIT_LINE_DOWN, myEditor);
                
                var lines = defaultContent.split("\n");
                var temp = lines[2];
                lines[2] = lines[1];
                lines[1] = temp;
                var expectedText = lines.join("\n");
                
                expect(myDocument.getText()).toEqual(expectedText);
                expectCursorAt({line: 2, ch: 10});
            });
            
            it("shouldn't move up first line", function () {
                // place cursor at start of line 0
                myEditor.setCursorPos(0, 0);
                
                CommandManager.execute(Commands.EDIT_LINE_UP, myEditor);
                
                expect(myDocument.getText()).toEqual(defaultContent);
                expectCursorAt({line: 0, ch: 0});
            });

            it("shouldn't move down last line", function () {
                var lines = defaultContent.split("\n"),
                    len = lines.length;

                // place cursor at the beginning of the last line
                myEditor.setCursorPos(len - 1, 0);

                CommandManager.execute(Commands.EDIT_LINE_DOWN, myEditor);
                
                var expectedText = lines.join("\n");

                expect(myDocument.getText()).toEqual(expectedText);
                expectCursorAt({line: len - 1, ch: 0});
            });
            
            it("should move up empty line", function () {
                // place cursor on line 6
                myEditor.setCursorPos(6, 0);
                
                CommandManager.execute(Commands.EDIT_LINE_UP, myEditor);
                
                var lines = defaultContent.split("\n");
                var temp = lines[5];
                lines[5] = lines[6];
                lines[6] = temp;
                var expectedText = lines.join("\n");
                
                expect(myDocument.getText()).toEqual(expectedText);
                expectCursorAt({line: 5, ch: 0});
            });
            
            it("should move down empty line", function () {
                // place cursor on line 6
                myEditor.setCursorPos(6, 0);
                
                CommandManager.execute(Commands.EDIT_LINE_DOWN, myEditor);
                
                var lines = defaultContent.split("\n");
                var temp = lines[7];
                lines[7] = lines[6];
                lines[6] = temp;
                var expectedText = lines.join("\n");
                
                expect(myDocument.getText()).toEqual(expectedText);
                expectCursorAt({line: 7, ch: 0});
            });
            
            it("should move up when entire line selected, excluding newline", function () {
                // select all of line 1, EXcluding trailing \n
                myEditor.setSelection({line: 1, ch: 0}, {line: 1, ch: 20});
                
                CommandManager.execute(Commands.EDIT_LINE_UP, myEditor);
                
                var lines = defaultContent.split("\n");
                var temp = lines[0];
                lines[0] = lines[1];
                lines[1] = temp;
                var expectedText = lines.join("\n");
                
                expect(myDocument.getText()).toEqual(expectedText);
                expectSelection({start: {line: 0, ch: 0}, end: {line: 0, ch: 20}});
            });
            
            it("should move down when entire line selected, excluding newline", function () {
                // select all of line 1, EXcluding trailing \n
                myEditor.setSelection({line: 1, ch: 0}, {line: 1, ch: 20});
                
                CommandManager.execute(Commands.EDIT_LINE_DOWN, myEditor);
                
                var lines = defaultContent.split("\n");
                var temp = lines[2];
                lines[2] = lines[1];
                lines[1] = temp;
                var expectedText = lines.join("\n");
                
                expect(myDocument.getText()).toEqual(expectedText);
                expectSelection({start: {line: 2, ch: 0}, end: {line: 2, ch: 20}});
            });
            
            it("should move up when entire line selected, including newline", function () {
                // select all of line 1, INcluding trailing \n
                myEditor.setSelection({line: 1, ch: 0}, {line: 2, ch: 0});
                
                CommandManager.execute(Commands.EDIT_LINE_UP, myEditor);
                
                var lines = defaultContent.split("\n");
                var temp = lines[0];
                lines[0] = lines[1];
                lines[1] = temp;
                var expectedText = lines.join("\n");
                
                expect(myDocument.getText()).toEqual(expectedText);
                expectSelection({start: {line: 0, ch: 0}, end: {line: 1, ch: 0}});
            });
            
            it("should move down when entire line selected, including newline", function () {
                // select all of line 1, INcluding trailing \n
                myEditor.setSelection({line: 1, ch: 0}, {line: 2, ch: 0});
                
                CommandManager.execute(Commands.EDIT_LINE_DOWN, myEditor);
                
                var lines = defaultContent.split("\n");
                var temp = lines[2];
                lines[2] = lines[1];
                lines[1] = temp;
                var expectedText = lines.join("\n");
                
                expect(myDocument.getText()).toEqual(expectedText);
                expectSelection({start: {line: 2, ch: 0}, end: {line: 3, ch: 0}});
            });
            
            it("should move up when multiple lines selected", function () {
                // select lines 2-3
                myEditor.setSelection({line: 2, ch: 0}, {line: 4, ch: 0});
                
                CommandManager.execute(Commands.EDIT_LINE_UP, myEditor);
                
                var lines = defaultContent.split("\n");
                var temp = lines[1];
                lines[1] = lines[2];
                lines[2] = lines[3];
                lines[3] = temp;
                var expectedText = lines.join("\n");
                
                expect(myDocument.getText()).toEqual(expectedText);
                expectSelection({start: {line: 1, ch: 0}, end: {line: 3, ch: 0}});
            });
            
            it("should move down when multiple lines selected", function () {
                // select lines 2-3
                myEditor.setSelection({line: 2, ch: 0}, {line: 4, ch: 0});
                
                CommandManager.execute(Commands.EDIT_LINE_DOWN, myEditor);
                
                var lines = defaultContent.split("\n");
                var temp = lines[4];
                lines[4] = lines[3];
                lines[3] = lines[2];
                lines[2] = temp;
                var expectedText = lines.join("\n");
                
                expect(myDocument.getText()).toEqual(expectedText);
                expectSelection({start: {line: 3, ch: 0}, end: {line: 5, ch: 0}});
            });
            
            it("should move up selection crossing line boundary", function () {
                // select from middle of line 2 to middle of line 3
                myEditor.setSelection({line: 2, ch: 8}, {line: 3, ch: 11});
                
                CommandManager.execute(Commands.EDIT_LINE_UP, myEditor);
                
                var lines = defaultContent.split("\n");
                var temp = lines[1];
                lines[1] = lines[2];
                lines[2] = lines[3];
                lines[3] = temp;
                var expectedText = lines.join("\n");
                
                expect(myDocument.getText()).toEqual(expectedText);
                expectSelection({start: {line: 1, ch: 8}, end: {line: 2, ch: 11}});
            });
            
            it("should move down selection crossing line boundary", function () {
                // select from middle of line 2 to middle of line 3
                myEditor.setSelection({line: 2, ch: 8}, {line: 3, ch: 11});
                
                CommandManager.execute(Commands.EDIT_LINE_DOWN, myEditor);
                
                var lines = defaultContent.split("\n");
                var temp = lines[4];
                lines[4] = lines[3];
                lines[3] = lines[2];
                lines[2] = temp;
                var expectedText = lines.join("\n");
                
                expect(myDocument.getText()).toEqual(expectedText);
                expectSelection({start: {line: 3, ch: 8}, end: {line: 4, ch: 11}});
            });
            
            it("should move the last line up", function () {
                // place cursor in last line
                myEditor.setCursorPos(7, 0);
                
                CommandManager.execute(Commands.EDIT_LINE_UP, myEditor);
                
                var lines = defaultContent.split("\n");
                var temp = lines[6];
                lines[6] = lines[7];
                lines[7] = temp;
                var expectedText = lines.join("\n");
                
                expect(myDocument.getText()).toEqual(expectedText);
                expectCursorAt({line: 6, ch: 0});
            });
            
            it("should move the first line down", function () {
                // place cursor in first line
                myEditor.setCursorPos(0, 0);
                
                CommandManager.execute(Commands.EDIT_LINE_DOWN, myEditor);
                
                var lines = defaultContent.split("\n");
                var temp = lines[1];
                lines[1] = lines[0];
                lines[0] = temp;
                var expectedText = lines.join("\n");
                
                expect(myDocument.getText()).toEqual(expectedText);
                expectCursorAt({line: 1, ch: 0});
            });
            
            it("should move the last lines up", function () {
                // select lines 6-7
                myEditor.setSelection({line: 6, ch: 0}, {line: 7, ch: 1});
                
                CommandManager.execute(Commands.EDIT_LINE_UP, myEditor);
                
                var lines = defaultContent.split("\n");
                var temp = lines[5];
                lines[5] = lines[6];
                lines[6] = lines[7];
                lines[7] = temp;
                var expectedText = lines.join("\n");
                
                expect(myDocument.getText()).toEqual(expectedText);
                expectSelection({start: {line: 5, ch: 0}, end: {line: 6, ch: 1}});
            });
            
            it("should move the first lines down", function () {
                // select lines 0-1
                myEditor.setSelection({line: 0, ch: 0}, {line: 2, ch: 0});
                
                CommandManager.execute(Commands.EDIT_LINE_DOWN, myEditor);
                
                var lines = defaultContent.split("\n");
                var temp = lines[2];
                lines[2] = lines[1];
                lines[1] = lines[0];
                lines[0] = temp;
                var expectedText = lines.join("\n");
                
                expect(myDocument.getText()).toEqual(expectedText);
                expectSelection({start: {line: 1, ch: 0}, end: {line: 3, ch: 0}});
            });
            
            it("shouldn't move up after select all", function () {
                myEditor.setSelection({line: 0, ch: 0}, {line: 7, ch: 1});
                
                CommandManager.execute(Commands.EDIT_LINE_UP, myEditor);
                
                expect(myDocument.getText()).toEqual(defaultContent);
                expectSelection({start: {line: 0, ch: 0}, end: {line: 7, ch: 1}});
            });
            
            it("shouldn't move down after select all", function () {
                myEditor.setSelection({line: 0, ch: 0}, {line: 7, ch: 1});
                
                CommandManager.execute(Commands.EDIT_LINE_DOWN, myEditor);
                
                expect(myDocument.getText()).toEqual(defaultContent);
                expectSelection({start: {line: 0, ch: 0}, end: {line: 7, ch: 1}});
            });
        });

        
        describe("Move Lines Up/Down - inline editor", function () {
            this.category = "integration";
            
            var moveContent = ".testClass {\n" +
                              "    color: red;\n" +
                              "}";
            
<<<<<<< HEAD
            beforeAll(function () {
                createTestWindow(this);
            });
            
            afterAll(function () {
=======
            beforeFirst(function () {
                createTestWindow(this);
            });
            
            afterLast(function () {
>>>>>>> 15277a86
                closeTestWindow();
            });
            
            beforeEach(function () {
                openInlineEditor(this);
            });
            
            afterEach(function () {
                closeFilesInTestWindow();
            });
            
            
            it("should not move the first line of the inline editor up", function () {
                myEditor.setCursorPos({line: 0, ch: 5});
                CommandManager.execute(Commands.EDIT_LINE_UP, myEditor);
                
                expect(myEditor.document.getText()).toEqual(moveContent);
                expect(myEditor._codeMirror.doc.historySize().undo).toBe(0);
                expect(myEditor.getFirstVisibleLine()).toBe(0);
                expect(myEditor.getLastVisibleLine()).toBe(2);
            });
            
            it("should not move the last line of the inline editor down", function () {
                myEditor.setCursorPos({line: 2, ch: 5});
                CommandManager.execute(Commands.EDIT_LINE_DOWN, myEditor);
                
                expect(myEditor.document.getText()).toEqual(moveContent);
                expect(myEditor._codeMirror.doc.historySize().undo).toBe(0);
                expect(myEditor.getFirstVisibleLine()).toBe(0);
                expect(myEditor.getLastVisibleLine()).toBe(2);
            });
            
            it("should be able to move the second to last line of the inline editor down", function () {
                myEditor.setCursorPos({line: 1, ch: 5});
                CommandManager.execute(Commands.EDIT_LINE_DOWN, myEditor);
                
                var lines = moveContent.split("\n");
                var temp = lines[1];
                lines[1] = lines[2];
                lines[2] = temp;
                var expectedText = lines.join("\n");
                
                expect(myEditor.document.getText()).toEqual(expectedText);
                expect(myEditor.getFirstVisibleLine()).toBe(0);
                expect(myEditor.getLastVisibleLine()).toBe(2);
            });
            
            it("should be able to move the last line of the inline editor up", function () {
                myEditor.setCursorPos({line: 2, ch: 0});
                CommandManager.execute(Commands.EDIT_LINE_UP, myEditor);
                
                var lines = moveContent.split("\n");
                var temp = lines[1];
                lines[1] = lines[2];
                lines[2] = temp;
                var expectedText = lines.join("\n");
                
                expect(myEditor.document.getText()).toEqual(expectedText);
                expect(myEditor.getFirstVisibleLine()).toBe(0);
                expect(myEditor.getLastVisibleLine()).toBe(2);
            });
        });
        
        
        describe("Delete Line", function () {
            beforeEach(setupFullEditor);
            
            it("should delete the first line when selection is an IP in that line", function () {
                myEditor.setSelection({line: 0, ch: 5}, {line: 0, ch: 5});
                CommandManager.execute(Commands.EDIT_DELETE_LINES, myEditor);
                
                var expectedText = defaultContent.split("\n").slice(1).join("\n");
                expect(myDocument.getText()).toEqual(expectedText);
            });
            
            it("should delete the first line when selection is a range in that line", function () {
                myEditor.setSelection({line: 0, ch: 5}, {line: 0, ch: 8});
                CommandManager.execute(Commands.EDIT_DELETE_LINES, myEditor);
                
                var expectedText = defaultContent.split("\n").slice(1).join("\n");
                expect(myDocument.getText()).toEqual(expectedText);
            });
            
            it("should delete a middle line when selection is an IP in that line", function () {
                myEditor.setSelection({line: 2, ch: 5}, {line: 2, ch: 5});
                CommandManager.execute(Commands.EDIT_DELETE_LINES, myEditor);
                
                var lines = defaultContent.split("\n");
                lines.splice(2, 1);
                expect(myDocument.getText()).toEqual(lines.join("\n"));
            });
            
            it("should delete a middle line when selection is a range in that line", function () {
                myEditor.setSelection({line: 2, ch: 5}, {line: 2, ch: 8});
                CommandManager.execute(Commands.EDIT_DELETE_LINES, myEditor);
                
                var lines = defaultContent.split("\n");
                lines.splice(2, 1);
                expect(myDocument.getText()).toEqual(lines.join("\n"));
            });
            
            it("should delete the last line when selection is an IP in that line", function () {
                myEditor.setSelection({line: 7, ch: 0}, {line: 7, ch: 0});
                CommandManager.execute(Commands.EDIT_DELETE_LINES, myEditor);
                
                var expectedText = defaultContent.split("\n").slice(0, 7).join("\n");
                expect(myDocument.getText()).toEqual(expectedText);
            });
            
            it("should delete the last line when selection is a range in that line", function () {
                myEditor.setSelection({line: 7, ch: 0}, {line: 7, ch: 1});
                CommandManager.execute(Commands.EDIT_DELETE_LINES, myEditor);
                
                var expectedText = defaultContent.split("\n").slice(0, 7).join("\n");
                expect(myDocument.getText()).toEqual(expectedText);
            });
            
            it("should delete multiple lines starting at the top when selection spans them", function () {
                myEditor.setSelection({line: 0, ch: 5}, {line: 2, ch: 4});
                CommandManager.execute(Commands.EDIT_DELETE_LINES, myEditor);
                
                var expectedText = defaultContent.split("\n").slice(3).join("\n");
                expect(myDocument.getText()).toEqual(expectedText);
            });

            it("should delete multiple lines ending at the bottom when selection spans them", function () {
                myEditor.setSelection({line: 5, ch: 5}, {line: 7, ch: 0});
                CommandManager.execute(Commands.EDIT_DELETE_LINES, myEditor);
                
                var expectedText = defaultContent.split("\n").slice(0, 5).join("\n");
                expect(myDocument.getText()).toEqual(expectedText);
            });
            
            it("should leave empty text when all lines are selected", function () {
                myEditor.setSelection({line: 0, ch: 4}, {line: 7, ch: 1});
                CommandManager.execute(Commands.EDIT_DELETE_LINES, myEditor);
                expect(myDocument.getText()).toEqual("");
            });
        });
        
        describe("Delete Line - editor with visible range", function () {

            it("should delete the top line of the visible range", function () {
                makeEditorWithRange({startLine: 1, endLine: 5});
                myEditor.setSelection({line: 1, ch: 5}, {line: 1, ch: 5});
                CommandManager.execute(Commands.EDIT_DELETE_LINES, myEditor);
                
                var lines = defaultContent.split("\n");
                lines.splice(1, 1);
                expect(myDocument.getText()).toEqual(lines.join("\n"));
                expect(myEditor._visibleRange.startLine).toNotBe(null);
                expect(myEditor._visibleRange.endLine).toNotBe(null);
            });

            it("should delete the bottom line of the visible range", function () {
                makeEditorWithRange({startLine: 1, endLine: 5});
                myEditor.setSelection({line: 5, ch: 2}, {line: 5, ch: 2});
                CommandManager.execute(Commands.EDIT_DELETE_LINES, myEditor);
                
                var lines = defaultContent.split("\n");
                lines.splice(5, 1);
                expect(myDocument.getText()).toEqual(lines.join("\n"));
                expect(myEditor._visibleRange.startLine).toNotBe(null);
                expect(myEditor._visibleRange.endLine).toNotBe(null);
            });
            
            it("should leave a single newline when all visible lines are selected", function () {
                makeEditorWithRange({startLine: 1, endLine: 5});
                myEditor.setSelection({line: 1, ch: 5}, {line: 5, ch: 2});
                CommandManager.execute(Commands.EDIT_DELETE_LINES, myEditor);
                
                var lines = defaultContent.split("\n");
                lines.splice(1, 5, "");
                expect(myDocument.getText()).toEqual(lines.join("\n"));
                expect(myEditor._visibleRange.startLine).toNotBe(null);
                expect(myEditor._visibleRange.endLine).toNotBe(null);
            });
            
            it("should leave a single newline when only one line is visible", function () {
                makeEditorWithRange({startLine: 3, endLine: 3});
                myEditor.setSelection({line: 3, ch: 4}, {line: 3, ch: 4});
                CommandManager.execute(Commands.EDIT_DELETE_LINES, myEditor);
                
                var lines = defaultContent.split("\n");
                lines.splice(3, 1, "");
                expect(myDocument.getText()).toEqual(lines.join("\n"));
                expect(myEditor._visibleRange.startLine).toNotBe(null);
                expect(myEditor._visibleRange.endLine).toNotBe(null);
            });
        });
        
        
        describe("Select Line", function () {
            beforeEach(setupFullEditor);
            
            it("should select the first line with IP in that line", function () {
                myEditor.setSelection({line: 0, ch: 5}, {line: 0, ch: 5});
                CommandManager.execute(Commands.EDIT_SELECT_LINE, myEditor);
                
                expectSelection({start: {line: 0, ch: 0}, end: {line: 1, ch: 0}});
            });
            
            it("should select the last line with IP in that line", function () {
                myEditor.setSelection({line: 7, ch: 0}, {line: 7, ch: 0});
                CommandManager.execute(Commands.EDIT_SELECT_LINE, myEditor);
                
                expectSelection({start: {line: 7, ch: 0}, end: {line: 7, ch: 1}});
            });
            
            it("should select all in one-line file", function () {
                myDocument.setText("// x");
                myEditor.setSelection({line: 0, ch: 0}, {line: 0, ch: 0});
                CommandManager.execute(Commands.EDIT_SELECT_LINE, myEditor);
                
                expectSelection({start: {line: 0, ch: 0}, end: {line: 0, ch: 4}});
            });
            
            it("should extend selection to whole line", function () {
                myEditor.setSelection({line: 1, ch: 4}, {line: 1, ch: 8});
                CommandManager.execute(Commands.EDIT_SELECT_LINE, myEditor);
                
                expectSelection({start: {line: 1, ch: 0}, end: {line: 2, ch: 0}});
            });
            
            it("should extend whole line selection to next line", function () {
                myEditor.setSelection({line: 1, ch: 0}, {line: 2, ch: 0});
                CommandManager.execute(Commands.EDIT_SELECT_LINE, myEditor);
                
                expectSelection({start: {line: 1, ch: 0}, end: {line: 3, ch: 0}});
            });
            
            it("should extend multi-line selection to full lines", function () {
                myEditor.setSelection({line: 1, ch: 4}, {line: 3, ch: 9});
                CommandManager.execute(Commands.EDIT_SELECT_LINE, myEditor);
                
                expectSelection({start: {line: 1, ch: 0}, end: {line: 4, ch: 0}});
            });
            
            it("should extend full multi-line selection to one more line", function () {
                myEditor.setSelection({line: 1, ch: 0}, {line: 4, ch: 0});
                CommandManager.execute(Commands.EDIT_SELECT_LINE, myEditor);
                
                expectSelection({start: {line: 1, ch: 0}, end: {line: 5, ch: 0}});
            });
            
        });
        
        describe("Select Line - editor with visible range", function () {

            it("shouldn't select past end of visible range, IP in middle of last visible line", function () {
                makeEditorWithRange({startLine: 1, endLine: 5});
                myEditor.setSelection({line: 5, ch: 4}, {line: 5, ch: 4});
                CommandManager.execute(Commands.EDIT_SELECT_LINE, myEditor);
                
                expectSelection({start: {line: 5, ch: 0}, end: {line: 5, ch: 5}});
            });
            
            it("shouldn't select past end of visible range, IP at start of last visible line", function () {
                makeEditorWithRange({startLine: 1, endLine: 5});
                myEditor.setSelection({line: 5, ch: 0}, {line: 5, ch: 0});
                CommandManager.execute(Commands.EDIT_SELECT_LINE, myEditor);
                
                expectSelection({start: {line: 5, ch: 0}, end: {line: 5, ch: 5}});
            });
            
            it("should extend selection to include last line of visible range", function () {
                makeEditorWithRange({startLine: 1, endLine: 5});
                myEditor.setSelection({line: 4, ch: 4}, {line: 4, ch: 4});
                CommandManager.execute(Commands.EDIT_SELECT_LINE, myEditor);
                
                expectSelection({start: {line: 4, ch: 0}, end: {line: 5, ch: 0}});
            });
        });
      
        describe("Open Line Above and Below", function () {
            var indentUnit = Editor.getSpaceUnits();
            
            var indentation = (function () {
                // generate indent string once
                var spaces = [];
                spaces.length = indentUnit + 1;
                return spaces.join(" ");
            }());
            
            beforeEach(setupFullEditor);

            it("should insert new line above if no selection", function () {
                // place cursor in line 1
                myEditor.setCursorPos(1, 10);
                
                CommandManager.execute(Commands.EDIT_OPEN_LINE_ABOVE, myEditor);
                            
                var lines = defaultContent.split("\n");
                lines.splice(1, 0, indentation);
                var expectedText = lines.join("\n");
                
                expect(myDocument.getText()).toEqual(expectedText);
                expectCursorAt({line: 1, ch: indentUnit});
            });
            
            it("should insert new line above the first line if no selection", function () {
                // place cursor in the first line
                myEditor.setCursorPos(0, 0);
                
                CommandManager.execute(Commands.EDIT_OPEN_LINE_ABOVE, myEditor);
                            
                var lines = defaultContent.split("\n");
                lines.splice(0, 0, "");
                var expectedText = lines.join("\n");
                
                expect(myDocument.getText()).toEqual(expectedText);
                expectCursorAt({line: 0, ch: 0});
            });
            
            it("should insert new line above the last line if no selection", function () {
                // place cursor in the last line
                myEditor.setCursorPos(7, 0);
                
                CommandManager.execute(Commands.EDIT_OPEN_LINE_ABOVE, myEditor);
                            
                var lines = defaultContent.split("\n");
                lines.splice(7, 0, indentation);
                var expectedText = lines.join("\n");
                
                expect(myDocument.getText()).toEqual(expectedText);
                expectCursorAt({line: 7, ch: indentUnit});
            });
            
            it("should insert new line above with no indentation if no selection", function () {
                // place cursor in the middle of line 0
                myEditor.setCursorPos(0, 10);
                
                CommandManager.execute(Commands.EDIT_OPEN_LINE_ABOVE, myEditor);
                            
                var lines = defaultContent.split("\n");
                lines.splice(0, 0, "");
                var expectedText = lines.join("\n");
                
                expect(myDocument.getText()).toEqual(expectedText);
                expectCursorAt({line: 0, ch: 0});
            });
            
            it("should insert new line above when characters selected", function () {
                // select characters 0-10 in line 1
                myEditor.setSelection({line: 1, ch: 0}, {line: 1, ch: 10});
                
                CommandManager.execute(Commands.EDIT_OPEN_LINE_ABOVE, myEditor);
                
                var lines = defaultContent.split("\n");
                lines.splice(1, 0, indentation);
                var expectedText = lines.join("\n");
                
                expect(myDocument.getText()).toEqual(expectedText);
                expectCursorAt({line: 1, ch: indentUnit});
            });

            it("should insert new line above when linewise selection", function () {
                // select all of line 1 and 2, Including trailing \n
                myEditor.setSelection({line: 1, ch: 0}, {line: 3, ch: 0});
                
                CommandManager.execute(Commands.EDIT_OPEN_LINE_ABOVE, myEditor);
                
                var lines = defaultContent.split("\n");
                lines.splice(1, 0, indentation);
                var expectedText = lines.join("\n");
                
                expect(myDocument.getText()).toEqual(expectedText);
                expectCursorAt({line: 1, ch: indentUnit});
            });
         
            it("should insert new line above when multiple line selection", function () {
                // selection from line 2 character 6 to line 5 character 2 
                myEditor.setSelection({line: 2, ch: 6}, {line: 5, ch: 2});
                
                CommandManager.execute(Commands.EDIT_OPEN_LINE_ABOVE, myEditor);
                
                var lines = defaultContent.split("\n");
                lines.splice(2, 0, "    " + indentation);
                var expectedText = lines.join("\n");
                
                expect(myDocument.getText()).toEqual(expectedText);
                expectCursorAt({line: 2, ch: 4 + indentUnit});
            });

            it("should insert new line below when no selection", function () {
                // place cursor in line 0
                myEditor.setCursorPos(0, 10);
                
                CommandManager.execute(Commands.EDIT_OPEN_LINE_BELOW, myEditor);
                
                var lines = defaultContent.split("\n");
                lines.splice(1, 0, indentation);
                var expectedText = lines.join("\n");
                
                expect(myDocument.getText()).toEqual(expectedText);
                expectCursorAt({line: 1, ch: indentUnit});
            });
            
            it("should insert new line below the first line if no selection", function () {
                // place cursor in the first line
                myEditor.setCursorPos(0, 0);
                
                CommandManager.execute(Commands.EDIT_OPEN_LINE_BELOW, myEditor);
                            
                var lines = defaultContent.split("\n");
                lines.splice(1, 0, indentation);
                var expectedText = lines.join("\n");
                
                expect(myDocument.getText()).toEqual(expectedText);
                expectCursorAt({line: 1, ch: indentUnit});
            });
            
            it("should insert new line below the last line if no selection", function () {
                // place cursor in the last line
                myEditor.setCursorPos(7, 0);
                
                CommandManager.execute(Commands.EDIT_OPEN_LINE_BELOW, myEditor);
                            
                var lines = defaultContent.split("\n");
                lines.splice(8, 0, "");
                var expectedText = lines.join("\n");
                
                expect(myDocument.getText()).toEqual(expectedText);
                expectCursorAt({line: 8, ch: 0});
            });
            
            it("should insert new line below with no indentation if no selection", function () {
                // place cursor in line 7 character 1
                myEditor.setCursorPos(7, 1);
                
                CommandManager.execute(Commands.EDIT_OPEN_LINE_BELOW, myEditor);
                            
                var lines = defaultContent.split("\n");
                lines.splice(8, 0, "");
                var expectedText = lines.join("\n");
                
                expect(myDocument.getText()).toEqual(expectedText);
                expectCursorAt({line: 8, ch: 0});
            });

            it("should insert new line below when characters selected", function () {
                // select characters 0-10 in line 0
                myEditor.setSelection({line: 0, ch: 0}, {line: 0, ch: 10});
                
                CommandManager.execute(Commands.EDIT_OPEN_LINE_BELOW, myEditor);
                
                var lines = defaultContent.split("\n");
                lines.splice(1, 0, indentation);
                var expectedText = lines.join("\n");
                
                expect(myDocument.getText()).toEqual(expectedText);
                expectCursorAt({line: 1, ch: indentUnit});
            });

            it("should insert new line below when linewise selection", function () {
                // select all of line 1 and 2, Including trailing \n
                myEditor.setSelection({line: 1, ch: 0}, {line: 3, ch: 0});
                
                CommandManager.execute(Commands.EDIT_OPEN_LINE_BELOW, myEditor);
                
                var lines = defaultContent.split("\n");
                lines.splice(3, 0, "    " + indentation);
                var expectedText = lines.join("\n");
                
                expect(myDocument.getText()).toEqual(expectedText);
                expectCursorAt({line: 3, ch: 4 + indentUnit});
            });

            it("should insert new line below when multiple line selection", function () {
                // selection from line 1 character 4 to line 4 character 2 
                myEditor.setSelection({line: 1, ch: 4}, {line: 4, ch: 2});
                
                CommandManager.execute(Commands.EDIT_OPEN_LINE_BELOW, myEditor);

                var lines = defaultContent.split("\n");
                lines.splice(5, 0, "    " + indentation);
                var expectedText = lines.join("\n");
                
                expect(myDocument.getText()).toEqual(expectedText);
                expectCursorAt({line: 5, ch: 4 + indentUnit});
            });
        });

        
        describe("Open Line Above and Below - inline editor", function () {
            this.category = "integration";
            
            var content = ".testClass {\n" +
                          "    color: red;\n" +
                          "}";
            
<<<<<<< HEAD
            beforeAll(function () {
                createTestWindow(this);
            });
            
            afterAll(function () {
=======
            beforeFirst(function () {
                createTestWindow(this);
            });
            
            afterLast(function () {
>>>>>>> 15277a86
                closeTestWindow();
            });
            
            beforeEach(function () {
                openInlineEditor(this);
            });
            
            afterEach(function () {
                closeFilesInTestWindow();
            });
            

            it("should insert new line above the first line of the inline editor", function () {
                myEditor.setSelection({line: 0, ch: 4}, {line: 0, ch: 6});
                CommandManager.execute(Commands.EDIT_OPEN_LINE_ABOVE, myEditor);
                
                var lines = content.split("\n");
                lines.splice(0, 0, "");
                var expectedText = lines.join("\n");
                
                expect(myEditor.document.getText()).toEqual(expectedText);
                expect(myEditor.getFirstVisibleLine()).toBe(0);
                expect(myEditor.getLastVisibleLine()).toBe(3);
            });
            
            it("should insert new line below the first line of the inline editor", function () {
                myEditor.setCursorPos({line: 0, ch: 3});
                CommandManager.execute(Commands.EDIT_OPEN_LINE_BELOW, myEditor);
                
                var lines = content.split("\n");
                lines.splice(1, 0, "    ");
                var expectedText = lines.join("\n");
                
                expect(myEditor.document.getText()).toEqual(expectedText);
                expect(myEditor.getFirstVisibleLine()).toBe(0);
                expect(myEditor.getLastVisibleLine()).toBe(3);
            });
            
            it("should insert new line above the last line of the inline editor", function () {
                myEditor.setSelection({line: 2, ch: 0}, {line: 2, ch: 1});
                CommandManager.execute(Commands.EDIT_OPEN_LINE_ABOVE, myEditor);
                
                var lines = content.split("\n");
                lines.splice(2, 0, "    ");
                var expectedText = lines.join("\n");
                
                expect(myEditor.document.getText()).toEqual(expectedText);
                expect(myEditor.getFirstVisibleLine()).toBe(0);
                expect(myEditor.getLastVisibleLine()).toBe(3);
            });

            it("should insert new line below the last line of the inline editor", function () {
                myEditor.setCursorPos({line: 3, ch: 0});
                CommandManager.execute(Commands.EDIT_OPEN_LINE_BELOW, myEditor);
                
                var lines = content.split("\n");
                lines.splice(3, 0, "");
                var expectedText = lines.join("\n");
                
                expect(myEditor.document.getText()).toEqual(expectedText);
                expect(myEditor.getFirstVisibleLine()).toBe(0);
                expect(myEditor.getLastVisibleLine()).toBe(3);
            });
            
            it("should insert new indented line above the second line of the inline editor", function () {
                myEditor.setCursorPos({line: 1, ch: 5});
                CommandManager.execute(Commands.EDIT_OPEN_LINE_ABOVE, myEditor);
                
                var lines = content.split("\n");
                lines.splice(1, 0, "    ");
                var expectedText = lines.join("\n");
                
                expect(myEditor.document.getText()).toEqual(expectedText);
                expect(myEditor.getFirstVisibleLine()).toBe(0);
                expect(myEditor.getLastVisibleLine()).toBe(3);
            });
            
            it("should insert new indented line below the second line of the inline editor", function () {
                myEditor.setCursorPos({line: 1, ch: 5});
                CommandManager.execute(Commands.EDIT_OPEN_LINE_BELOW, myEditor);
                
                var lines = content.split("\n");
                lines.splice(2, 0, "    ");
                var expectedText = lines.join("\n");
                
                expect(myEditor.document.getText()).toEqual(expectedText);
                expect(myEditor.getFirstVisibleLine()).toBe(0);
                expect(myEditor.getLastVisibleLine()).toBe(3);
            });
        });
    });
});<|MERGE_RESOLUTION|>--- conflicted
+++ resolved
@@ -22,11 +22,7 @@
  */
 
 /*jslint vars: true, plusplus: true, devel: true, nomen: true, indent: 4, maxerr: 50 */
-<<<<<<< HEAD
-/*global define, describe, it, expect, beforeEach, afterEach, waitsFor, waits, runs, $, waitsForDone, beforeAll, afterAll */
-=======
 /*global define, describe, it, expect, beforeEach, afterEach, waitsFor, waits, runs, $, waitsForDone, beforeFirst, afterLast */
->>>>>>> 15277a86
 
 define(function (require, exports, module) {
     'use strict';
@@ -2136,19 +2132,11 @@
                               "    color: red;\n" +
                               "}";
             
-<<<<<<< HEAD
-            beforeAll(function () {
-                createTestWindow(this);
-            });
-            
-            afterAll(function () {
-=======
             beforeFirst(function () {
                 createTestWindow(this);
             });
             
             afterLast(function () {
->>>>>>> 15277a86
                 closeTestWindow();
             });
             
@@ -2640,19 +2628,11 @@
                           "    color: red;\n" +
                           "}";
             
-<<<<<<< HEAD
-            beforeAll(function () {
-                createTestWindow(this);
-            });
-            
-            afterAll(function () {
-=======
             beforeFirst(function () {
                 createTestWindow(this);
             });
             
             afterLast(function () {
->>>>>>> 15277a86
                 closeTestWindow();
             });
             
