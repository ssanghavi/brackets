/*
 * Copyright (c) 2012 Adobe Systems Incorporated. All rights reserved.
 *  
 * Permission is hereby granted, free of charge, to any person obtaining a
 * copy of this software and associated documentation files (the "Software"), 
 * to deal in the Software without restriction, including without limitation 
 * the rights to use, copy, modify, merge, publish, distribute, sublicense, 
 * and/or sell copies of the Software, and to permit persons to whom the 
 * Software is furnished to do so, subject to the following conditions:
 *  
 * The above copyright notice and this permission notice shall be included in
 * all copies or substantial portions of the Software.
 *  
 * THE SOFTWARE IS PROVIDED "AS IS", WITHOUT WARRANTY OF ANY KIND, EXPRESS OR
 * IMPLIED, INCLUDING BUT NOT LIMITED TO THE WARRANTIES OF MERCHANTABILITY, 
 * FITNESS FOR A PARTICULAR PURPOSE AND NONINFRINGEMENT. IN NO EVENT SHALL THE
 * AUTHORS OR COPYRIGHT HOLDERS BE LIABLE FOR ANY CLAIM, DAMAGES OR OTHER 
 * LIABILITY, WHETHER IN AN ACTION OF CONTRACT, TORT OR OTHERWISE, ARISING 
 * FROM, OUT OF OR IN CONNECTION WITH THE SOFTWARE OR THE USE OR OTHER 
 * DEALINGS IN THE SOFTWARE.
 * 
 */


/*jslint vars: true, plusplus: true, devel: true, browser: true, nomen: true, indent: 4, maxerr: 50 */
/*global define: false, describe: false, it: false, expect: false, beforeEach: false, afterEach: false, waitsFor: false, runs: false, $: false, CodeMirror: false */

define(function (require, exports, module) {
    'use strict';
    
    var Editor          = require("editor/Editor").Editor,
        EditorManager   = require("editor/EditorManager"),
        SpecRunnerUtils = require("spec/SpecRunnerUtils"),
        LanguageManager = require("language/LanguageManager");
    
    var langNames = {
        css:        {mode: "css",           langName: "CSS"},
        javascript: {mode: "javascript",    langName: "JavaScript"},
        html:       {mode: "html",          langName: "HTML"},
        unknown:    {mode: null,            langName: "Text"}
    };
    
    function compareMode(expected, actual) {
        if (typeof actual === "string") {
            return actual === expected;
        } else if (actual === null) {
            return expected === null;
        }
        
        return actual === expected;
    }
    
    function expectModeAndLang(editor, lang) {
        expect(editor.getModeForSelection()).toSpecifyModeNamed(lang.mode);
        expect(editor.getLanguageForSelection().getName()).toBe(lang.langName);
    }

    describe("Editor", function () {
        var defaultContent = "Brackets is going to be awesome!\n";
        var myDocument, myEditor;
        
        function createTestEditor(content, languageId) {
            // create dummy Document and Editor
            var mocks = SpecRunnerUtils.createMockEditor(content, languageId);
            myDocument = mocks.doc;
            myEditor = mocks.editor;
        }
        
        beforeEach(function () {
            this.addMatchers({
                toSpecifyModeNamed: function (expected) {
                    return compareMode(expected, this.actual);
                }
            });
        });

        afterEach(function () {
            if (myEditor) {
                SpecRunnerUtils.destroyMockEditor(myDocument);
                myEditor = null;
                myDocument = null;
            }
        });

        describe("Editor wrapper", function () {
            beforeEach(function () {
                createTestEditor(defaultContent, "");
            });
            
            it("should initialize with content", function () {
                // verify editor content
                expect(myEditor._codeMirror.getValue()).toEqual(defaultContent);
            });
            
            // FUTURE: this should really be in a Document unit test, but there's no "official"
            // way to create the model for a Document without manually creating an Editor, so we're
            // testing this here for now until we get a real central model.
            it("should trigger a synchronous Document change event when an edit is performed", function () {
                var changeFired = false;
                function changeHandler(event, doc, changeList) {
                    $(myDocument).off("change", changeHandler);
                    changeFired = true;
                    expect(doc).toBe(myDocument);
                    expect(changeList.from).toEqual({line: 0, ch: 0});
                    expect(changeList.to).toEqual({line: 1, ch: 0});
                    expect(changeList.text).toEqual(["new content"]);
                    expect(changeList.next).toBe(undefined);
                }
                $(myDocument).on("change", changeHandler);
                myEditor._codeMirror.setValue("new content");
                expect(changeFired).toBe(true);
            });
<<<<<<< HEAD
=======

        });
            
        describe("File extension to mode mapping", function () {
            
            it("should switch to the HTML mode for files ending in .html", function () {
                // verify editor content
                var mode = LanguageManager.getLanguageForPath("c:/only/testing/the/path.html").getMode();
                expect(mode).toSpecifyModeNamed("text/x-brackets-html");
            });
            
            it("should switch modes for UNIX absolute path", function () {
                // verify editor content
                var mode = LanguageManager.getLanguageForPath("/only/testing/the/path.css").getMode();
                expect(mode).toSpecifyModeNamed(langNames.css.mode);
            });

            it("should switch modes for relative path", function () {
                // verify editor content
                var mode = LanguageManager.getLanguageForPath("only/testing/the/path.css").getMode();
                expect(mode).toSpecifyModeNamed(langNames.css.mode);
            });
>>>>>>> adc97221
            
            it("should set mode based on Document language", function () {
                createTestEditor(defaultContent, "html");
                
                var htmlLanguage = LanguageManager.getLanguage("html");
                expect(myEditor.getModeForDocument()).toBe(htmlLanguage.getMode());
            });
            
        });
        
        describe("Focus", function () {
            beforeEach(function () {
                createTestEditor(defaultContent, "");
            });
            
            it("should not have focus until explicitly set", function () {
                expect(myEditor.hasFocus()).toBe(false);
            });
            
            it("should be able to detect when it has focus", function () {
                myEditor.focus();
                expect(myEditor.hasFocus()).toBe(true);
            });
        });
        
        describe("getModeForSelection()", function () {
            var jsContent = "var foo;";
            var htmlContent = "<html><head>\n" +
                              "  <script>\n" +
                              "    var bar;\n" +
                              "  </script>\n" +
                              "</head><body>\n" +
                              "  <p>Hello</p>\n" +
                              "</body></html>";
            
            it("should get mode in homogenous file", function () {
                createTestEditor(jsContent, langNames.javascript.mode);
                
                // Mode at point
                myEditor.setCursorPos(0, 0);    // first char in text
                expectModeAndLang(myEditor, langNames.javascript);
                myEditor.setCursorPos(0, 8);    // last char in text
                expectModeAndLang(myEditor, langNames.javascript);
                
                myEditor.setCursorPos(0, 3);    // middle of text
                expectModeAndLang(myEditor, langNames.javascript);
                
                // Mode for range
                myEditor.setSelection({line: 0, ch: 4}, {line: 0, ch: 7});
                expectModeAndLang(myEditor, langNames.javascript);
                myEditor.setSelection({line: 0, ch: 0}, {line: 0, ch: 8});  // select all
                expectModeAndLang(myEditor, langNames.javascript);
            });
            
            it("should get mode in HTML file", function () {
                createTestEditor(htmlContent, "html");
                
                // Mode at point
                myEditor.setCursorPos(0, 0);    // first char in text
                expectModeAndLang(myEditor, langNames.html);
                myEditor.setCursorPos(6, 14);    // last char in text
                expectModeAndLang(myEditor, langNames.html);
                
                myEditor.setCursorPos(5, 7);    // middle of text - html
                expectModeAndLang(myEditor, langNames.html);
                myEditor.setCursorPos(2, 7);    // middle of text - js
                expectModeAndLang(myEditor, langNames.javascript);
                
                // Mode for range - homogenous mode
                myEditor.setSelection({line: 5, ch: 2}, {line: 5, ch: 14});
                expectModeAndLang(myEditor, langNames.html);
                myEditor.setSelection({line: 5, ch: 0}, {line: 6, ch: 0});  // whole line
                expectModeAndLang(myEditor, langNames.html);
                myEditor.setSelection({line: 2, ch: 4}, {line: 2, ch: 12});
                expectModeAndLang(myEditor, langNames.javascript);
                myEditor.setSelection({line: 2, ch: 0}, {line: 3, ch: 0});  // whole line
                expectModeAndLang(myEditor, langNames.javascript);
                
                // Mode for range - mix of modes
                myEditor.setSelection({line: 2, ch: 4}, {line: 3, ch: 7});
                expectModeAndLang(myEditor, langNames.unknown);
                
                // Mode for range - mix of modes where start & endpoints are same mode
                // Known limitation of getModeForSelection() that it does not spot where the mode
                // differs in mid-selection
                myEditor.setSelection({line: 0, ch: 0}, {line: 6, ch: 14});  // select all
                expectModeAndLang(myEditor, langNames.html);
            });
            
        });
    });
});<|MERGE_RESOLUTION|>--- conflicted
+++ resolved
@@ -110,34 +110,10 @@
                 myEditor._codeMirror.setValue("new content");
                 expect(changeFired).toBe(true);
             });
-<<<<<<< HEAD
-=======
-
-        });
-            
-        describe("File extension to mode mapping", function () {
-            
-            it("should switch to the HTML mode for files ending in .html", function () {
-                // verify editor content
-                var mode = LanguageManager.getLanguageForPath("c:/only/testing/the/path.html").getMode();
-                expect(mode).toSpecifyModeNamed("text/x-brackets-html");
-            });
-            
-            it("should switch modes for UNIX absolute path", function () {
-                // verify editor content
-                var mode = LanguageManager.getLanguageForPath("/only/testing/the/path.css").getMode();
-                expect(mode).toSpecifyModeNamed(langNames.css.mode);
-            });
-
-            it("should switch modes for relative path", function () {
-                // verify editor content
-                var mode = LanguageManager.getLanguageForPath("only/testing/the/path.css").getMode();
-                expect(mode).toSpecifyModeNamed(langNames.css.mode);
-            });
->>>>>>> adc97221
             
             it("should set mode based on Document language", function () {
                 createTestEditor(defaultContent, "html");
+                var mode = LanguageManager.getLanguageForPath("only/testing/the/path.css").getMode();
                 
                 var htmlLanguage = LanguageManager.getLanguage("html");
                 expect(myEditor.getModeForDocument()).toBe(htmlLanguage.getMode());
