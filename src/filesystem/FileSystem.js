--- conflicted
+++ resolved
@@ -244,28 +244,6 @@
             // no-ops if the impl supports recursiveWatch
             callback(null);
             return;
-<<<<<<< HEAD
-        }
-        
-        var commandName = shouldWatch ? "watchPath" : "unwatchPath",
-            watchOrUnwatch = this._impl[commandName].bind(this, entry.fullPath),
-            visitor;
-        
-        var genericProcessChild;
-        if (shouldWatch) {
-            genericProcessChild = function (child) {
-                child._setWatched();
-            };
-        } else {
-            genericProcessChild = function (child) {
-                child._clearCachedData();
-                this._index.removeEntry(child);
-            };
-        }
-        
-        var genericVisitor = function (processChild, child) {
-            if (watchedRoot.filter(child.name)) {
-=======
         }
         
         var commandName = shouldWatch ? "watchPath" : "unwatchPath",
@@ -285,7 +263,6 @@
         
         var genericVisitor = function (processChild, child) {
             if (watchedRoot.filter(child.name, child.parentPath)) {
->>>>>>> f3d831be
                 processChild.call(this, child);
                 
                 return true;
@@ -297,52 +274,6 @@
             // The impl will handle finding all subdirectories to watch. Here we
             // just need to find all entries in order to either mark them as
             // watched or to remove them from the index.
-<<<<<<< HEAD
-            this._enqueueWatchRequest(function (callback) {
-                watchOrUnwatch(function (err) {
-                    if (err) {
-                        console.warn("Watch error: ", entry.fullPath, err);
-                        callback(err);
-                        return;
-                    }
-                    
-                    visitor = genericVisitor.bind(this, genericProcessChild);
-                    entry.visit(visitor, callback);
-                }.bind(this));
-            }.bind(this), callback);
-        } else {
-            // The impl can't handle recursive watch requests, so it's up to the
-            // filesystem to recursively watch or unwatch all subdirectories, as
-            // well as either marking all children as watched or removing them
-            // from the index.
-            
-            var counter = 0;
-            
-            var processChild = function (child) {
-                if (child.isDirectory || child === watchedRoot.entry) {
-                    watchOrUnwatch(function (err) {
-                        if (err) {
-                            console.warn("Watch error: ", child.fullPath, err);
-                            return;
-                        }
-                        
-                        if (child.isDirectory) {
-                            child.getContents(function (err, contents) {
-                                if (err) {
-                                    return;
-                                }
-                                
-                                contents.forEach(function (child) {
-                                    genericProcessChild.call(this, child);
-                                }, this);
-                            }.bind(this));
-                        }
-                    }.bind(this));
-                }
-            };
-            
-            this._enqueueWatchRequest(function (callback) {
-=======
             this._enqueueWatchRequest(function (callback) {
                 watchOrUnwatch(function (err) {
                     if (err) {
@@ -384,7 +315,6 @@
             };
             
             this._enqueueWatchRequest(function (callback) {
->>>>>>> f3d831be
                 visitor = genericVisitor.bind(this, processChild);
                 entry.visit(visitor, callback);
             }.bind(this), callback);
@@ -619,11 +549,7 @@
             item = this._index.getEntry(normalizedPath);
         }
         
-<<<<<<< HEAD
-        if (item && item._stat) {
-=======
         if (item && item._stat && item._isWatched) {
->>>>>>> f3d831be
             callback(null, item, item._stat);
             return;
         }
@@ -830,16 +756,7 @@
      * @param {FileSystemStats=} stat Optional stat for the item that changed. This param is not always
      *         passed. 
      */
-<<<<<<< HEAD
-    FileSystem.prototype._handleWatchResult = function (path, stat) {
-        
-        var fireChangeEvent = function (entry, added, removed) {
-            // Trigger a change event
-            $(this).trigger("change", [entry, added, removed]);
-        }.bind(this);
-=======
     FileSystem.prototype._handleExternalChange = function (path, stat) {
->>>>>>> f3d831be
 
         if (!path) {
             // This is a "wholesale" change event
@@ -856,102 +773,20 @@
         
         var entry = this._index.getEntry(path);
         if (entry) {
-            var watchedRoot = this._findWatchedRootForPath(entry.fullPath);
-            if (!watchedRoot) {
-                console.warn("Received change notification for unwatched path: ", path);
-                return;
-            }
-            
-            if (!watchedRoot.filter(entry.name)) {
-                return;
-            }
-
             if (entry.isFile) {
                 // Update stat and clear contents, but only if out of date
                 if (!(stat && entry._stat && stat.mtime.getTime() === entry._stat.mtime.getTime())) {
                     entry._clearCachedData();
                     entry._stat = stat;
-<<<<<<< HEAD
-                    fireChangeEvent(entry);
-=======
                     this._fireChangeEvent(entry);
->>>>>>> f3d831be
                 } else {
                     console.info("Detected duplicate file change event: ", path);
                 }
             } else {
-<<<<<<< HEAD
-                var oldContents = entry._contents || [];
-                
-                // Clear out old contents
-                entry._clearCachedData();
-                entry._stat = stat;
-                
-                // Update changed entries
-                entry.getContents(function (err, contents) {
-                    
-                    var addNewEntries = function (callback) {
-                        // Check for added directories and scan to add to index
-                        // Re-scan this directory to add any new contents
-                        var entriesToAdd = contents.filter(function (entry) {
-                            return oldContents.indexOf(entry) === -1;
-                        });
-                        
-                        var addCounter = entriesToAdd.length;
-                        
-                        if (addCounter === 0) {
-                            callback([]);
-                        } else {
-                            entriesToAdd.forEach(function (entry) {
-                                this._watchEntry(entry, watchedRoot, function (err) {
-                                    if (--addCounter === 0) {
-                                        callback(entriesToAdd);
-                                    }
-                                });
-                            }, this);
-                        }
-                    }.bind(this);
-                    
-                    var removeOldEntries = function (callback) {
-                        var entriesToRemove = oldContents.filter(function (entry) {
-                            return contents.indexOf(entry) === -1;
-                        });
-    
-                        var removeCounter = entriesToRemove.length;
-                        
-                        if (removeCounter === 0) {
-                            callback([]);
-                        } else {
-                            entriesToRemove.forEach(function (entry) {
-                                this._unwatchEntry(entry, watchedRoot, function (err) {
-                                    if (--removeCounter === 0) {
-                                        callback(entriesToRemove);
-                                    }
-                                });
-                            }, this);
-                        }
-                    }.bind(this);
-
-                    if (err) {
-                        console.warn("Unable to get contents of changed directory: ", path, err);
-                    } else {
-                        removeOldEntries(function (removed) {
-                            addNewEntries(function (added) {
-                                if (added.length > 0 || removed.length > 0) {
-                                    fireChangeEvent(entry, added, removed);
-                                } else {
-                                    console.info("Detected duplicate directory change event: ", path);
-                                }
-                            });
-                        });
-                    }
-
-=======
                 this._handleDirectoryChange(entry, function (added, removed) {
                     entry._stat = stat;
                     
                     this._fireChangeEvent(entry, added, removed);
->>>>>>> f3d831be
                 }.bind(this));
             }
         }
@@ -1049,13 +884,7 @@
                 callback(err);
                 return;
             }
-<<<<<<< HEAD
-            
-            delete this._watchedRoots[fullPath];
-            
-=======
-
->>>>>>> f3d831be
+
             callback(null);
         }.bind(this));
     };
@@ -1072,11 +901,7 @@
         
         // Fire a wholesale change event because all previously watched entries
         // have been removed from the index and should no longer be referenced
-<<<<<<< HEAD
-        this._handleWatchResult(null);
-=======
         this._handleExternalChange(null);
->>>>>>> f3d831be
     };
 
     
@@ -1105,14 +930,8 @@
     // Static public utility methods
     exports.isAbsolutePath = FileSystem.isAbsolutePath;
 
-<<<<<<< HEAD
-    // Private methods
-    exports._findWatchedRootForPath = _wrap(FileSystem.prototype._findWatchedRootForPath);
-
-=======
     // Private helper methods used by internal filesystem modules
     exports._isEntryWatched = _wrap(FileSystem.prototype._isEntryWatched);
->>>>>>> f3d831be
     
     // Export "on" and "off" methods
     
