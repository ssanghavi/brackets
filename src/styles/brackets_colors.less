
// Copyright (c) 2012 Adobe Systems Incorporated. All rights reserved.
//  
// Permission is hereby granted, free of charge, to any person obtaining a
// copy of this software and associated documentation files (the "Software"), 
// to deal in the Software without restriction, including without limitation 
// the rights to use, copy, modify, merge, publish, distribute, sublicense, 
// and/or sell copies of the Software, and to permit persons to whom the 
// Software is furnished to do so, subject to the following conditions:
//  
// The above copyright notice and this permission notice shall be included in
// all copies or substantial portions of the Software.
//  
// THE SOFTWARE IS PROVIDED "AS IS", WITHOUT WARRANTY OF ANY KIND, EXPRESS OR
// IMPLIED, INCLUDING BUT NOT LIMITED TO THE WARRANTIES OF MERCHANTABILITY, 
// FITNESS FOR A PARTICULAR PURPOSE AND NONINFRINGEMENT. IN NO EVENT SHALL THE
// AUTHORS OR COPYRIGHT HOLDERS BE LIABLE FOR ANY CLAIM, DAMAGES OR OTHER 
// LIABILITY, WHETHER IN AN ACTION OF CONTRACT, TORT OR OTHERWISE, ARISING 
// FROM, OUT OF OR IN CONNECTION WITH THE SOFTWARE OR THE USE OR OTHER 
// DEALINGS IN THE SOFTWARE.



/* 
 * Brackets Colors
 *
 * Based on a de-saturated modification of Solarized
 *  http://ethanschoonover.com/solarized
 *
 * These are general purpose colors that can be used in defining
 * themes or UI elements. We should NEVER use color literals (e.g. #aaa)
 * elsewhere in our LESS. (Using "lighten" and "darken") functions
 * is encouraged however.
 
 * IMPORTANT: IF we want a UI element to be themeable, these variable 
 * names should _not_ be used in its definition.
 * 
 * Instead, a new semantically-meaningful variables/mixins should be added 
 * to the "brackets_theme_default.less" file, and then these variables/mixins
 * should be used in the definition of the UI element
 *
 * For UI elements we do NOT want to theme, we should use these color names
 * 
 * All brackets color variable names (that refer to an actual color)
 * are prefixed with "bc-" for "brackets color". This is to avoid confusion
 * with system and css color names. (We define our own colors because system
 * colors are ugly.)
 */

// use the "lighten" or "darken" function with integer multiples of this
@bc-color-step-size: 10%;  

@bc-black:       #000000;
@bc-grey:        #808080;
@bc-gray:        @bc-grey; // because people spell it both ways
@bc-white:       #ffffff;

@bc-yellow:      #b58900;
@bc-orange:      #cb4b16;
@bc-red:         #dc322f;
@bc-magenta:     #d33682;
@bc-violet:      #6c71c4;
@bc-blue:        #268bd2;
@bc-light-blue:  #d8e0e8;
@bc-cyan:        #2aa198;
@bc-green:       #859900;

// TopCoat colors and styles, putting them here for now; let me know if there's a better place for these. 
<<<<<<< HEAD
@tc-gray-panel:                #dfe2e2;
@tc-gray-panel-border:         rgba(0, 0, 0, 0.12);
@tc-gray-panel-bevel:          inset 0 1px 0 rgba(255, 255, 255, 0.6);
@tc-gray-panel-top-bar:        #d4d7d7;
@tc-gray-panel-top-bar-shadow: 1px solid rgba(0, 0, 0, 0.03);
@tc-small-shadow-top:          0 -1px 3px rgba(0, 0, 0, 0.12);
@tc-small-shadow-bottom:       0 5px 10px rgba(0, 0, 0, 0.12);

@tc-highlight:                 #e0f0fa;
@tc-hover-highlight:           rgba(255, 255, 255, 0.12);
@tc-text:                      #454545;
@tc-call-to-action:            #288edf;
@tc-call-to-action-text:       #ffffff;
=======
@tc-gray-panel:                    #dfe2e2;
@tc-gray-panel-border:             rgba(0, 0, 0, 0.12);
@tc-gray-panel-bevel:              inset 0 1px 0 rgba(255, 255, 255, 0.6);
@tc-gray-panel-top-bar:            #d4d7d7;
@tc-gray-panel-top-bar-shadow:     1px solid rgba(0, 0, 0, 0.03);
@tc-gray-component-border:         #9c9e9e;
@tc-gray-component-focused-border: #0940fd;

@tc-small-shadow-top:          0 -1px 3px rgba(0, 0, 0, 0.12);
@tc-small-shadow-bottom:       0 1px 3px rgba(0, 0, 0, 0.12);
@tc-normal-shadow-bottom:      0 5px 10px rgba(0, 0, 0, 0.1);
@tc-highlight:                 #e0f0fa;
@tc-hover-highlight:           rgba(255, 255, 255, 0.6);
@tc-text:                      #454545;
@tc-call-to-action:            #288edf;
@tc-call-to-action-text:       #ffffff;
>>>>>>> 1bf85306
<|MERGE_RESOLUTION|>--- conflicted
+++ resolved
@@ -66,21 +66,7 @@
 @bc-green:       #859900;
 
 // TopCoat colors and styles, putting them here for now; let me know if there's a better place for these. 
-<<<<<<< HEAD
-@tc-gray-panel:                #dfe2e2;
-@tc-gray-panel-border:         rgba(0, 0, 0, 0.12);
-@tc-gray-panel-bevel:          inset 0 1px 0 rgba(255, 255, 255, 0.6);
-@tc-gray-panel-top-bar:        #d4d7d7;
-@tc-gray-panel-top-bar-shadow: 1px solid rgba(0, 0, 0, 0.03);
-@tc-small-shadow-top:          0 -1px 3px rgba(0, 0, 0, 0.12);
-@tc-small-shadow-bottom:       0 5px 10px rgba(0, 0, 0, 0.12);
 
-@tc-highlight:                 #e0f0fa;
-@tc-hover-highlight:           rgba(255, 255, 255, 0.12);
-@tc-text:                      #454545;
-@tc-call-to-action:            #288edf;
-@tc-call-to-action-text:       #ffffff;
-=======
 @tc-gray-panel:                    #dfe2e2;
 @tc-gray-panel-border:             rgba(0, 0, 0, 0.12);
 @tc-gray-panel-bevel:              inset 0 1px 0 rgba(255, 255, 255, 0.6);
@@ -96,5 +82,4 @@
 @tc-hover-highlight:           rgba(255, 255, 255, 0.6);
 @tc-text:                      #454545;
 @tc-call-to-action:            #288edf;
-@tc-call-to-action-text:       #ffffff;
->>>>>>> 1bf85306
+@tc-call-to-action-text:       #ffffff;