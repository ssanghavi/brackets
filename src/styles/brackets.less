--- conflicted
+++ resolved
@@ -305,15 +305,9 @@
     background-color:   @inline-background-color-1;
     
     .filename {
-<<<<<<< HEAD
-        font-family: sans-serif;
+        font-family: 'SourceSans', sans-serif;
         font-size: 1.1em;
         color: @inline-color-1;
-=======
-        font-family: 'SourceSans', sans-serif;
-        font-size: 14px;
-        color: #656565;
->>>>>>> 9412ce21
         padding: 10px 10px 0px 10px;
         
         .dirty-indicator {
