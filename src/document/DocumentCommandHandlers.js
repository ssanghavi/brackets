/*
 * Copyright (c) 2012 Adobe Systems Incorporated. All rights reserved.
 *  
 * Permission is hereby granted, free of charge, to any person obtaining a
 * copy of this software and associated documentation files (the "Software"), 
 * to deal in the Software without restriction, including without limitation 
 * the rights to use, copy, modify, merge, publish, distribute, sublicense, 
 * and/or sell copies of the Software, and to permit persons to whom the 
 * Software is furnished to do so, subject to the following conditions:
 *  
 * The above copyright notice and this permission notice shall be included in
 * all copies or substantial portions of the Software.
 *  
 * THE SOFTWARE IS PROVIDED "AS IS", WITHOUT WARRANTY OF ANY KIND, EXPRESS OR
 * IMPLIED, INCLUDING BUT NOT LIMITED TO THE WARRANTIES OF MERCHANTABILITY, 
 * FITNESS FOR A PARTICULAR PURPOSE AND NONINFRINGEMENT. IN NO EVENT SHALL THE
 * AUTHORS OR COPYRIGHT HOLDERS BE LIABLE FOR ANY CLAIM, DAMAGES OR OTHER 
 * LIABILITY, WHETHER IN AN ACTION OF CONTRACT, TORT OR OTHERWISE, ARISING 
 * FROM, OUT OF OR IN CONNECTION WITH THE SOFTWARE OR THE USE OR OTHER 
 * DEALINGS IN THE SOFTWARE.
 * 
 */


/*jslint vars: true, plusplus: true, devel: true, nomen: true, indent: 4, maxerr: 50 */
/*global define, $, brackets, PathUtils, window */

define(function (require, exports, module) {
    "use strict";
    
    require("thirdparty/path-utils/path-utils.min");
    
    // Load dependent modules
    var AppInit             = require("utils/AppInit"),
        CommandManager      = require("command/CommandManager"),
        Commands            = require("command/Commands"),
        KeyBindingManager   = require("command/KeyBindingManager"),
        NativeFileSystem    = require("file/NativeFileSystem").NativeFileSystem,
        ProjectManager      = require("project/ProjectManager"),
        DocumentManager     = require("document/DocumentManager"),
        EditorManager       = require("editor/EditorManager"),
        FileViewController  = require("project/FileViewController"),
        FileUtils           = require("file/FileUtils"),
        StringUtils         = require("utils/StringUtils"),
        Async               = require("utils/Async"),
        Dialogs             = require("widgets/Dialogs"),
        Strings             = require("strings"),
        PreferencesManager  = require("preferences/PreferencesManager"),
        PerfUtils           = require("utils/PerfUtils"),
        KeyEvent            = require("utils/KeyEvent");
    
    /**
     * Handlers for commands related to document handling (opening, saving, etc.)
     */
    
    /** @type {jQueryObject} Container for label shown above editor; must be an inline element */
    var _$title = null;
    /** @type {jQueryObject} Container for dirty dot; must be an inline element */
    var _$dirtydot = null;
    /** @type {jQueryObject} Container for _$title; need not be an inline element */
    var _$titleWrapper = null;
    /** @type {string} Label shown above editor for current document: filename and potentially some of its path */
    var _currentTitlePath = null;
    /** @type {string} String template for window title. Use emdash on mac only. */
    var WINDOW_TITLE_STRING = (brackets.platform !== "mac") ? "{0} - {1}" : "{0} \u2014 {1}";
    
    /** @type {jQueryObject} Container for _$titleWrapper; if changing title changes this element's height, must kick editor to resize */
    var _$titleContainerToolbar = null;
    /** @type {Number} Last known height of _$titleContainerToolbar */
    var _lastToolbarHeight = null;
    
    function updateTitle() {
<<<<<<< HEAD
        var currentDoc = DocumentManager.getCurrentDocument();
        if (currentDoc) {
            _$title.text(_currentTitlePath);
            _$title.attr("title", currentDoc.file.fullPath);
            // dirty dot is always in DOM so layout doesn't change, and visibility is toggled
            _$dirtydot.css("visibility", (currentDoc.isDirty) ? "visible" : "hidden");
        } else {
            _$title.text("");
            _$title.attr("title", "");
            _$dirtydot.css("visibility", "hidden");
        }
        
        // Set _$titleWrapper to a fixed width just large enough to accomodate _$title. This seems equivalent to what
        // the browser would do automatically, but the CSS trick we use for layout requires _$titleWrapper to have a
        // fixed width set on it (see the "#titlebar" CSS rule for details).
        _$titleWrapper.css("width", "");
        var newWidth = _$title.width();
        _$titleWrapper.css("width", newWidth);
=======
        var currentDoc = DocumentManager.getCurrentDocument(),
            windowTitle = brackets.config.app_title;

        if (brackets.inBrowser) {
            if (currentDoc) {
                _$title.text(_currentTitlePath);
                _$title.attr("title", currentDoc.file.fullPath);
                // dirty dot is always in DOM so layout doesn't change, and visibility is toggled
                _$dirtydot.css("visibility", (currentDoc.isDirty) ? "visible" : "hidden");
            } else {
                _$title.text("");
                _$title.attr("title", "");
                _$dirtydot.css("visibility", "hidden");
            }
>>>>>>> 3551e40a
        
            // Set _$titleWrapper to a fixed width just large enough to accomodate _$title. This seems equivalent to what
            // the browser would do automatically, but the CSS trick we use for layout requires _$titleWrapper to have a
            // fixed width set on it (see the "#main-toolbar.toolbar" CSS rule for details).
            _$titleWrapper.css("width", "");
            var newWidth = _$title.width();
            _$titleWrapper.css("width", newWidth);
            
            // Changing the width of the title may cause the toolbar layout to change height, which needs to resize the
            // editor beneath it (toolbar changing height due to window resize is already caught by EditorManager).
            var newToolbarHeight = _$titleContainerToolbar.height();
            if (_lastToolbarHeight !== newToolbarHeight) {
                _lastToolbarHeight = newToolbarHeight;
                EditorManager.resizeEditor();
            }
        }

        // build shell/browser window title, e.g. "• file.html — Brackets"
        if (currentDoc) {
            windowTitle = StringUtils.format(WINDOW_TITLE_STRING, _currentTitlePath, windowTitle);
            windowTitle = (currentDoc.isDirty) ? "• " + windowTitle : windowTitle;
        }

        // update shell/browser window title
        window.document.title = windowTitle;
    }
    
    function updateDocumentTitle() {
        var newDocument = DocumentManager.getCurrentDocument();

        // TODO: This timer is causing a "Recursive tests with the same name are not supporte"
        // exception. This code should be removed (if not needed), or updated with a unique
        // timer name (if needed).
        // var perfTimerName = PerfUtils.markStart("DocumentCommandHandlers._onCurrentDocumentChange():\t" + (!newDocument || newDocument.file.fullPath));
        
        if (newDocument) {
            var fullPath = newDocument.file.fullPath;
    
            // In the main toolbar, show the project-relative path (if the file is inside the current project)
            // or the full absolute path (if it's not in the project).
            _currentTitlePath = ProjectManager.makeProjectRelativeIfPossible(fullPath);
            
        } else {
            _currentTitlePath = null;
        }
        
        // Update title text & "dirty dot" display
        updateTitle();

        // PerfUtils.addMeasurement(perfTimerName);
    }
    
    function handleDirtyChange(event, changedDoc) {
        var currentDoc = DocumentManager.getCurrentDocument();
        
        if (currentDoc && changedDoc.file.fullPath === currentDoc.file.fullPath) {
            updateTitle();
        }
    }

    /**
     * @private
     * Creates a document and displays an editor for the specified file path.
     * @param {!string} fullPath
     * @return {$.Promise} a jQuery promise that will be resolved with a
     *  document for the specified file path, or rejected if the file can not be read.
     */
    function doOpen(fullPath) {
        var result = new $.Deferred();

        if (!fullPath) {
            console.log("doOpen() called without fullPath");
            result.reject();
        } else {
            var perfTimerName = PerfUtils.markStart("Open File:\t" + fullPath);
            result.always(function () {
                PerfUtils.addMeasurement(perfTimerName);
            });
            
            // Load the file if it was never open before, and then switch to it in the UI
            DocumentManager.getDocumentForPath(fullPath)
                .done(function (doc) {
                    DocumentManager.setCurrentDocument(doc);
                    result.resolve(doc);
                })
                .fail(function (fileError) {
                    FileUtils.showFileOpenError(fileError.name, fullPath).done(function () {
                        // For performance, we do lazy checking of file existence, so it may be in working set
                        DocumentManager.removeFromWorkingSet(new NativeFileSystem.FileEntry(fullPath));
                        EditorManager.focusEditor();
                        result.reject();
                    });
                });
        }

        return result.promise();
    }
    
    /**
     * @private
     * Used to track the default directory for the file open dialog
     */
    var _defaultOpenDialogFullPath = null;
    
    /**
     * @private
     * Creates a document and displays an editor for the specified file path. 
     * If no path is specified, a file prompt is provided for input.
     * @param {?string} fullPath - The path of the file to open; if it's null we'll prompt for it
     * @return {$.Promise} a jQuery promise that will be resolved with a new 
     *  document for the specified file path, or rejected if the file can not be read.
     */
    function _doOpenWithOptionalPath(fullPath) {
        var result;
        if (!fullPath) {
            // Create placeholder deferred
            result = new $.Deferred();
            
            //first time through, default to the current project path
            if (!_defaultOpenDialogFullPath) {
                _defaultOpenDialogFullPath = ProjectManager.getProjectRoot().fullPath;
            }
            // Prompt the user with a dialog
            NativeFileSystem.showOpenDialog(true, false, Strings.OPEN_FILE, _defaultOpenDialogFullPath,
                null, function (paths) {
                    var i;
                    
                    if (paths.length > 0) {
                        // Add all files to the working set without verifying that
                        // they still exist on disk (for faster opening)
                        var filesToOpen = [];
                        paths.forEach(function (file) {
                            filesToOpen.push(new NativeFileSystem.FileEntry(file));
                        });
                        DocumentManager.addListToWorkingSet(filesToOpen);
                        
                        doOpen(paths[paths.length - 1])
                            .done(function (doc) {
                                var url = PathUtils.parseUrl(doc.file.fullPath);
                                //reconstruct the url but use the directory and stop there
                                _defaultOpenDialogFullPath = url.protocol + url.doubleSlash + url.authority + url.directory;
                                
                                DocumentManager.addToWorkingSet(doc.file);
                            })
                            // Send the resulting document that was opened
                            .pipe(result.resolve, result.reject);
                    } else {
                        // Reject if the user canceled the dialog
                        result.reject();
                    }
                });
        } else {
            result = doOpen(fullPath);
        }
        
        return result.promise();
    }

    /**
     * Opens the given file and makes it the current document. Does NOT add it to the working set.
     * @param {!{fullPath:string}} Params for FILE_OPEN command
     */
    function handleFileOpen(commandData) {
        var fullPath = null;
        if (commandData) {
            fullPath = commandData.fullPath;
        }
        
        return _doOpenWithOptionalPath(fullPath)
            .always(EditorManager.focusEditor);
    }

    /**
     * Opens the given file, makes it the current document, AND adds it to the working set.
     * @param {!{fullPath:string}} Params for FILE_OPEN command
     */
    function handleFileAddToWorkingSet(commandData) {
        return handleFileOpen(commandData).done(function (doc) {
            // addToWorkingSet is synchronous
            DocumentManager.addToWorkingSet(doc.file);
        });
    }

    /**
     * @private
     * Ensures the suggested file name doesn't already exit.
     * @param {string} dir  The directory to use
     * @param {string} baseFileName  The base to start with, "-n" will get appened to make unique
     * @param {string} fileExt  The file extension
     * @param {boolean} isFolder True if the suggestion is for a folder name
     * @return {$.Promise} a jQuery promise that will be resolved with a unique name starting with 
     *   the given base name
     */
    function _getUntitledFileSuggestion(dir, baseFileName, fileExt, isFolder) {
        var result = new $.Deferred();
        var suggestedName = baseFileName + fileExt;
        var dirEntry = new NativeFileSystem.DirectoryEntry(dir);

        result.progress(function attemptNewName(suggestedName, nextIndexToUse) {
            if (nextIndexToUse > 99) {
                //we've tried this enough
                result.reject();
                return;
            }

            //check this name
            var successCallback = function (entry) {
                //file exists, notify to the next progress
                result.notify(baseFileName + "-" + nextIndexToUse + fileExt, nextIndexToUse + 1);
            };
            var errorCallback = function (error) {
                //most likely error is FNF, user is better equiped to handle the rest
                result.resolve(suggestedName);
            };
            
            if (isFolder) {
                dirEntry.getDirectory(
                    suggestedName,
                    {},
                    successCallback,
                    errorCallback
                );
            } else {
                dirEntry.getFile(
                    suggestedName,
                    {},
                    successCallback,
                    errorCallback
                );
            }
        });

        //kick it off
        result.notify(baseFileName + fileExt, 1);

        return result.promise();
    }

    /**
     * Prevents re-entrancy into handleFileNewInProject()
     *
     * handleFileNewInProject() first prompts the user to name a file and then asynchronously writes the file when the
     * filename field loses focus. This boolean prevent additional calls to handleFileNewInProject() when an existing
     * file creation call is outstanding
     */
    var fileNewInProgress = false;
    
    /**
     * Bottleneck function for creating new files and folders in the project tree.
     */
    function _handleNewItemInProject(isFolder) {
        if (fileNewInProgress) {
            ProjectManager.forceFinishRename();
            return;
        }
        fileNewInProgress = true;

        // Determine the directory to put the new file
        // If a file is currently selected, put it next to it.
        // If a directory is currently selected, put it in it.
        // If nothing is selected, put it at the root of the project
        var baseDir,
            selected = ProjectManager.getSelectedItem() || ProjectManager.getProjectRoot();
        
        baseDir = selected.fullPath;
        if (selected.isFile) {
            baseDir = baseDir.substr(0, baseDir.lastIndexOf("/"));
        }
        
        // Create the new node. The createNewItem function does all the heavy work
        // of validating file name, creating the new file and selecting.
        var deferred = _getUntitledFileSuggestion(baseDir, Strings.UNTITLED, isFolder ? "" : ".js", isFolder);
        var createWithSuggestedName = function (suggestedName) {
            ProjectManager.createNewItem(baseDir, suggestedName, false, isFolder)
                .pipe(deferred.resolve, deferred.reject, deferred.notify)
                .always(function () { fileNewInProgress = false; });
        };

        deferred.done(createWithSuggestedName);
        deferred.fail(function createWithDefault() { createWithSuggestedName(isFolder ? "Untitled" : "Untitled.js"); });
        return deferred;
    }

    /**
     * Create a new file in the project tree.
     */
    function handleFileNewInProject() {
        _handleNewItemInProject(false);
    }
    
    /**
     * Create a new folder in the project tree.
     */
    function handleNewFolderInProject() {
        _handleNewItemInProject(true);
    }

    function showSaveFileError(name, path) {
        return Dialogs.showModalDialog(
            Dialogs.DIALOG_ID_ERROR,
            Strings.ERROR_SAVING_FILE_TITLE,
            StringUtils.format(
                Strings.ERROR_SAVING_FILE,
                StringUtils.htmlEscape(path),
                FileUtils.getFileErrorString(name)
            )
        );
    }
    
    /** Note: if there is an error, the promise is not rejected until the user has dimissed the dialog */
    function doSave(docToSave) {
        var result = new $.Deferred();
        
        function handleError(error, fileEntry) {
            showSaveFileError(error.name, fileEntry.fullPath)
                .always(function () {
                    result.reject(error);
                });
        }
            
        if (docToSave && docToSave.isDirty) {
            var fileEntry = docToSave.file;
            var writeError = false;
            
            fileEntry.createWriter(
                function (writer) {
                    writer.onwriteend = function () {
                        // Per spec, onwriteend is called after onerror too
                        if (!writeError) {
                            docToSave.notifySaved();
                            result.resolve();
                        }
                    };
                    writer.onerror = function (error) {
                        writeError = true;
                        handleError(error, fileEntry);
                    };

                    // We don't want normalized line endings, so it's important to pass true to getText()
                    writer.write(docToSave.getText(true));
                },
                function (error) {
                    handleError(error, fileEntry);
                }
            );
        } else {
            result.resolve();
        }
        result.always(function () {
            EditorManager.focusEditor();
        });
        return result.promise();
    }
    
    /**
     * Saves the given file. If no file specified, assumes the current document.
     * @param {?{doc: Document}} commandData  Document to close, or null
     * @return {$.Promise} a promise that is resolved after the save completes
     */
    function handleFileSave(commandData) {
        // Default to current document if doc is null
        var doc = null;
        if (commandData) {
            doc = commandData.doc;
        }
        if (!doc) {
            var activeEditor = EditorManager.getActiveEditor();
            
            if (activeEditor) {
                doc = activeEditor.document;
            }
            
            // doc may still be null, e.g. if no editors are open, but doSave() does a null check on
            // doc and makes sure the document is dirty before saving.
        }
        
        return doSave(doc);
    }
    
    /**
     * Saves all unsaved documents. Returns a Promise that will be resolved once ALL the save
     * operations have been completed. If ANY save operation fails, an error dialog is immediately
     * shown and the other files wait to save until it is dismissed; after all files have been
     * processed, the Promise is rejected if any ONE save operation failed.
     *
     * @return {$.Promise}
     */
    function saveAll() {
        // Do in serial because doSave shows error UI for each file, and we don't want to stack
        // multiple dialogs on top of each other
        return Async.doSequentially(
            DocumentManager.getWorkingSet(),
            function (file) {
                var doc = DocumentManager.getOpenDocumentForPath(file.fullPath);
                if (doc) {
                    return doSave(doc);
                } else {
                    // working set entry that was never actually opened - ignore
                    return (new $.Deferred()).resolve().promise();
                }
            },
            false
        );
    }
    
    /**
     * Saves all unsaved documents.
     * @return {$.Promise} a promise that is resolved once ALL the saves have been completed; or rejected
     *      after all operations completed if any ONE of them failed.
     */
    function handleFileSaveAll() {
        return saveAll();
    }
    
    /**
     * Reverts the Document to the current contents of its file on disk. Discards any unsaved changes
     * in the Document.
     * @param {Document} doc
     * @return {$.Promise} a Promise that's resolved when done, or rejected with a NativeFileError if the
     *      file cannot be read (after showing an error dialog to the user).
     */
    function doRevert(doc) {
        var result = new $.Deferred();
        
        FileUtils.readAsText(doc.file)
            .done(function (text, readTimestamp) {
                doc.refreshText(text, readTimestamp);
                result.resolve();
            })
            .fail(function (error) {
                FileUtils.showFileOpenError(error.name, doc.file.fullPath)
                    .always(function () {
                        result.reject(error);
                    });
            });
        
        return result.promise();
    }
    
    
    /**
     * Closes the specified file: removes it from the working set, and closes the main editor if one
     * is open. Prompts user about saving changes first, if document is dirty.
     *
     * @param {?{file: FileEntry, promptOnly:boolean}} commandData  Optional bag of arguments:
     *      file - File to close; assumes the current document if not specified.
     *      promptOnly - If true, only displays the relevant confirmation UI and does NOT actually
     *          close the document. This is useful when chaining file-close together with other user
     *          prompts that may be cancelable.
     * @return {$.Promise} a promise that is resolved when the file is closed, or if no file is open.
     *      FUTURE: should we reject the promise if no file is open?
     */
    function handleFileClose(commandData) {
        // If not specified, file defaults to null; promptOnly defaults to falsy
        var file       = commandData && commandData.file,
            promptOnly = commandData && commandData.promptOnly;
        
        // utility function for handleFileClose: closes document & removes from working set
        function doClose(file) {
            if (!promptOnly) {
                // This selects a different document if the working set has any other options
                DocumentManager.closeFullEditor(file);
            
                EditorManager.focusEditor();
            }
        }
        
        
        var result = new $.Deferred(), promise = result.promise();
        
        // Default to current document if doc is null
        if (!file) {
            if (DocumentManager.getCurrentDocument()) {
                file = DocumentManager.getCurrentDocument().file;
            }
        }
        
        // No-op if called when nothing is open; TODO: (issue #273) should command be grayed out instead?
        if (!file) {
            result.resolve();
            return promise;
        }
        
        var doc = DocumentManager.getOpenDocumentForPath(file.fullPath);
        
        if (doc && doc.isDirty) {
            // Document is dirty: prompt to save changes before closing
            var filename = PathUtils.parseUrl(doc.file.fullPath).filename;
            
            Dialogs.showModalDialog(
                Dialogs.DIALOG_ID_SAVE_CLOSE,
                Strings.SAVE_CLOSE_TITLE,
                StringUtils.format(Strings.SAVE_CLOSE_MESSAGE, StringUtils.htmlEscape(filename))
            ).done(function (id) {
                if (id === Dialogs.DIALOG_BTN_CANCEL) {
                    result.reject();
                } else if (id === Dialogs.DIALOG_BTN_OK) {
                    // "Save" case: wait until we confirm save has succeeded before closing
                    doSave(doc)
                        .done(function () {
                            doClose(file);
                            result.resolve();
                        })
                        .fail(function () {
                            result.reject();
                        });
                } else {
                    // "Don't Save" case: even though we're closing the main editor, other views of
                    // the Document may remain in the UI. So we need to revert the Document to a clean
                    // copy of whatever's on disk.
                    doClose(file);
                    
                    // Only reload from disk if we've executed the Close for real,
                    // *and* if at least one other view still exists
                    if (!promptOnly && DocumentManager.getOpenDocumentForPath(file.fullPath)) {
                        doRevert(doc)
                            .pipe(result.resolve, result.reject);
                    } else {
                        result.resolve();
                    }
                }
            });
            result.always(function () {
                EditorManager.focusEditor();
            });
        } else {
            // File is not open, or IS open but Document not dirty: close immediately
            doClose(file);
            EditorManager.focusEditor();
            result.resolve();
        }
        return promise;
    }
    
    /**
     * Closes all open documents; equivalent to calling handleFileClose() for each document, except
     * that unsaved changes are confirmed once, in bulk.
     * @param {?{promptOnly: boolean}}  If true, only displays the relevant confirmation UI and does NOT
     *          actually close any documents. This is useful when chaining close-all together with
     *          other user prompts that may be cancelable.
     * @return {$.Promise} a promise that is resolved when all files are closed
     */
    function handleFileCloseAll(commandData) {
        var result = new $.Deferred(),
            promptOnly = commandData && commandData.promptOnly;
        
        var unsavedDocs = [];
        DocumentManager.getWorkingSet().forEach(function (file) {
            var doc = DocumentManager.getOpenDocumentForPath(file.fullPath);
            if (doc && doc.isDirty) {
                unsavedDocs.push(doc);
            }
        });
        
        if (unsavedDocs.length === 0) {
            // No unsaved changes, so we can proceed without a prompt
            result.resolve();
            
        } else if (unsavedDocs.length === 1) {
            // Only one unsaved file: show the usual single-file-close confirmation UI
            var fileCloseArgs = { file: unsavedDocs[0].file, promptOnly: promptOnly };

            handleFileClose(fileCloseArgs).done(function () {
                // still need to close any other, non-unsaved documents
                result.resolve();
            }).fail(function () {
                result.reject();
            });
            
        } else {
            // Multiple unsaved files: show a single bulk prompt listing all files
            var message = Strings.SAVE_CLOSE_MULTI_MESSAGE;
            
            message += "<ul>";
            unsavedDocs.forEach(function (doc) {
                message += "<li><span class='dialog-filename'>" +
                    StringUtils.htmlEscape(ProjectManager.makeProjectRelativeIfPossible(doc.file.fullPath)) +
                    "</span></li>";
            });
            message += "</ul>";
            
            Dialogs.showModalDialog(
                Dialogs.DIALOG_ID_SAVE_CLOSE,
                Strings.SAVE_CLOSE_TITLE,
                message
            ).done(function (id) {
                if (id === Dialogs.DIALOG_BTN_CANCEL) {
                    result.reject();
                } else if (id === Dialogs.DIALOG_BTN_OK) {
                    // Save all unsaved files, then if that succeeds, close all
                    saveAll().done(function () {
                        result.resolve();
                    }).fail(function () {
                        result.reject();
                    });
                } else {
                    // "Don't Save" case--we can just go ahead and close all  files.
                    result.resolve();
                }
            });
        }
        
        // If all the unsaved-changes confirmations pan out above, then go ahead & close all editors
        // NOTE: this still happens before any done() handlers added by our caller, because jQ
        // guarantees that handlers run in the order they are added.
        result.done(function () {
            if (!promptOnly) {
                DocumentManager.closeAll();
            }
        });
        
        return result.promise();
    }
    
    /**
     * @private - tracks our closing state if we get called again
     */
    var _windowGoingAway = false;
    
    /**
     * @private
     * Common implementation for close/quit/reload which all mostly
     * the same except for the final step
    */
    function _handleWindowGoingAway(commandData, postCloseHandler, failHandler) {
        if (_windowGoingAway) {
            //if we get called back while we're closing, then just return
            return (new $.Deferred()).reject().promise();
        }

        return CommandManager.execute(Commands.FILE_CLOSE_ALL, { promptOnly: true })
            .done(function () {
                _windowGoingAway = true;
                
                // Give everyone a chance to save their state - but don't let any problems block
                // us from quitting
                try {
                    $(ProjectManager).triggerHandler("beforeAppClose");
                } catch (ex) {
                    console.error(ex);
                }
                
                PreferencesManager.savePreferences();
                
                postCloseHandler();
            })
            .fail(function () {
                _windowGoingAway = false;
                if (failHandler) {
                    failHandler();
                }
            });
    }
    
    /**
     * @private
     * Implementation for abortQuit callback to reset quit sequence settings
     */
    function _handleAbortQuit() {
        _windowGoingAway = false;
    }
    
    /** Confirms any unsaved changes, then closes the window */
    function handleFileCloseWindow(commandData) {
        return _handleWindowGoingAway(
            commandData,
            function () {
                window.close();
            },
            function () {
                // if fail, tell the app to abort any pending quit operation.
                // TODO: remove this if statement when we move to the new CEF3 shell
                if (brackets.app.abortQuit) {
                    brackets.app.abortQuit();
                }
            }
        );
    }
    
    /** Show a textfield to rename whatever is currently selected in the sidebar (working set OR tree) */
    function handleFileRename() {
        // Prefer selected tree item (which could be a folder); else use current file
        var entry = ProjectManager.getSelectedItem();
        if (!entry) {
            var doc = DocumentManager.getCurrentDocument();
            entry = doc && doc.file;
        }
        ProjectManager.renameItemInline(entry);
    }

    /** Closes the window, then quits the app */
    function handleFileQuit(commandData) {
        return _handleWindowGoingAway(
            commandData,
            function () {
                brackets.app.quit();
            },
            function () {
                // if fail, don't exit: user canceled (or asked us to save changes first, but we failed to do so)
                // TODO: remove this if statement when we move to the new CEF3 shell
                if (brackets.app.abortQuit) {
                    brackets.app.abortQuit();
                }
            }
        );
    }

    
    /** Are we already listening for a keyup to call detectDocumentNavEnd()? */
    var _addedNavKeyHandler = false;
    
    /**
     * When the Ctrl key is released, if we were in the middle of a next/prev document navigation
     * sequence, now is the time to end it and update the MRU order. If we allowed the order to update
     * on every next/prev increment, the 1st & 2nd entries would just switch places forever and we'd
     * never get further down the list.
     * @param {jQueryEvent} event Key-up event
     */
    function detectDocumentNavEnd(event) {
        if (event.keyCode === KeyEvent.DOM_VK_CONTROL) {  // Ctrl key
            DocumentManager.finalizeDocumentNavigation();
            
            _addedNavKeyHandler = false;
            $(window.document.body).off("keyup", detectDocumentNavEnd);
        }
    }
    
    /** Navigate to the next/previous (MRU) document. Don't update MRU order yet */
    function goNextPrevDoc(inc) {
        var file = DocumentManager.getNextPrevFile(inc);
        if (file) {
            DocumentManager.beginDocumentNavigation();
            CommandManager.execute(Commands.FILE_OPEN, { fullPath: file.fullPath });
            
            // Listen for ending of Ctrl+Tab sequence
            if (!_addedNavKeyHandler) {
                _addedNavKeyHandler = true;
                $(window.document.body).keyup(detectDocumentNavEnd);
            }
        }
    }
    
    function handleGoNextDoc() {
        goNextPrevDoc(+1);
    }
    function handleGoPrevDoc() {
        goNextPrevDoc(-1);
    }
    
    function handleShowInTree() {
        ProjectManager.showInTree(DocumentManager.getCurrentDocument().file);
    }
    
    // Init DOM elements
    AppInit.htmlReady(function () {
        var $titleContainerToolbar = $("#titlebar");
        _$titleContainerToolbar = $titleContainerToolbar;
        _$titleWrapper = $(".title-wrapper", _$titleContainerToolbar);
        _$title = $(".title", _$titleWrapper);
        _$dirtydot = $(".dirty-dot", _$titleWrapper);
    });

    // Register global commands
    CommandManager.register(Strings.CMD_FILE_OPEN,          Commands.FILE_OPEN, handleFileOpen);
    CommandManager.register(Strings.CMD_ADD_TO_WORKING_SET, Commands.FILE_ADD_TO_WORKING_SET, handleFileAddToWorkingSet);
    // TODO: (issue #274) For now, hook up File > New to the "new in project" handler. Eventually
    // File > New should open a new blank tab, and handleFileNewInProject should
    // be called from a "+" button in the project
    CommandManager.register(Strings.CMD_FILE_NEW,           Commands.FILE_NEW, handleFileNewInProject);
    CommandManager.register(Strings.CMD_FILE_NEW_FOLDER,    Commands.FILE_NEW_FOLDER, handleNewFolderInProject);
    CommandManager.register(Strings.CMD_FILE_SAVE,          Commands.FILE_SAVE, handleFileSave);
    CommandManager.register(Strings.CMD_FILE_SAVE_ALL,      Commands.FILE_SAVE_ALL, handleFileSaveAll);
    CommandManager.register(Strings.CMD_FILE_RENAME,        Commands.FILE_RENAME, handleFileRename);
    
    CommandManager.register(Strings.CMD_FILE_CLOSE,         Commands.FILE_CLOSE, handleFileClose);
    CommandManager.register(Strings.CMD_FILE_CLOSE_ALL,     Commands.FILE_CLOSE_ALL, handleFileCloseAll);
    CommandManager.register(Strings.CMD_CLOSE_WINDOW,       Commands.FILE_CLOSE_WINDOW, handleFileCloseWindow);

    if (brackets.platform === "win") {
        CommandManager.register(Strings.CMD_EXIT,           Commands.FILE_QUIT, handleFileQuit);
    } else {
        CommandManager.register(Strings.CMD_QUIT,           Commands.FILE_QUIT, handleFileQuit);
    }

    CommandManager.register(Strings.CMD_ABORT_QUIT,         Commands.APP_ABORT_QUIT, _handleAbortQuit);
    
    CommandManager.register(Strings.CMD_NEXT_DOC,           Commands.NAVIGATE_NEXT_DOC, handleGoNextDoc);
    CommandManager.register(Strings.CMD_PREV_DOC,           Commands.NAVIGATE_PREV_DOC, handleGoPrevDoc);
    CommandManager.register(Strings.CMD_SHOW_IN_TREE,       Commands.NAVIGATE_SHOW_IN_FILE_TREE, handleShowInTree);
    
    // Listen for changes that require updating the editor titlebar
    $(DocumentManager).on("dirtyFlagChange", handleDirtyChange);
    $(DocumentManager).on("currentDocumentChange fileNameChange", updateDocumentTitle);

});<|MERGE_RESOLUTION|>--- conflicted
+++ resolved
@@ -70,26 +70,6 @@
     var _lastToolbarHeight = null;
     
     function updateTitle() {
-<<<<<<< HEAD
-        var currentDoc = DocumentManager.getCurrentDocument();
-        if (currentDoc) {
-            _$title.text(_currentTitlePath);
-            _$title.attr("title", currentDoc.file.fullPath);
-            // dirty dot is always in DOM so layout doesn't change, and visibility is toggled
-            _$dirtydot.css("visibility", (currentDoc.isDirty) ? "visible" : "hidden");
-        } else {
-            _$title.text("");
-            _$title.attr("title", "");
-            _$dirtydot.css("visibility", "hidden");
-        }
-        
-        // Set _$titleWrapper to a fixed width just large enough to accomodate _$title. This seems equivalent to what
-        // the browser would do automatically, but the CSS trick we use for layout requires _$titleWrapper to have a
-        // fixed width set on it (see the "#titlebar" CSS rule for details).
-        _$titleWrapper.css("width", "");
-        var newWidth = _$title.width();
-        _$titleWrapper.css("width", newWidth);
-=======
         var currentDoc = DocumentManager.getCurrentDocument(),
             windowTitle = brackets.config.app_title;
 
@@ -104,11 +84,10 @@
                 _$title.attr("title", "");
                 _$dirtydot.css("visibility", "hidden");
             }
->>>>>>> 3551e40a
         
             // Set _$titleWrapper to a fixed width just large enough to accomodate _$title. This seems equivalent to what
             // the browser would do automatically, but the CSS trick we use for layout requires _$titleWrapper to have a
-            // fixed width set on it (see the "#main-toolbar.toolbar" CSS rule for details).
+            // fixed width set on it (see the "#titlebar" CSS rule for details).
             _$titleWrapper.css("width", "");
             var newWidth = _$title.width();
             _$titleWrapper.css("width", newWidth);
