/*
 * Copyright 2012 Adobe Systems Incorporated. All Rights Reserved.
 */

/*jslint vars: true, plusplus: true, devel: true, browser: true, nomen: true, indent: 4, maxerr: 50 */
/*global define: false, $: false, CodeMirror: false */

define(function (require, exports, module) {
    'use strict';
    
    // Load dependent modules
    var DocumentManager     = require("document/DocumentManager"),
        HTMLUtils           = require("language/HTMLUtils"),
        CSSUtils            = require("language/CSSUtils"),
        EditorManager       = require("editor/EditorManager"),
        InlineTextEditor    = require("editor/InlineTextEditor").InlineTextEditor;

    /**
     * Remove trailing "px" from a style size value.
     * @param {!JQuery} $target Element in DOM
     * @param {!string} styleName Style name to query
     * @return {number} Style value converted from string to number, removing "px" units
     */
    function parseStyleSize($target, styleName) {
        return parseInt($target.css(styleName), 10);
    }

    /**
     * @constructor
     * @extends {InlineWidget}
     */
    function CSSInlineEditor(rules) {
        InlineTextEditor.call(this);
        this._rules = rules;
        this._selectedRuleIndex = -1;
    }
    CSSInlineEditor.prototype = new InlineTextEditor();
    CSSInlineEditor.prototype.constructor = CSSInlineEditor;
    CSSInlineEditor.prototype.parentClass = InlineTextEditor.prototype;
    CSSInlineEditor.prototype.$editorsDiv = null;
    CSSInlineEditor.prototype.$relatedContainer = null;

    /** 
     * @override
     * @param {!Editor} hostEditor  Outer Editor instance that inline editor will sit within.
     * 
     */
    CSSInlineEditor.prototype.load = function (hostEditor) {
        this.parentClass.load.call(this, hostEditor);
        
        // Container to hold all editors
        var self = this,
            $ruleItem,
            $location;

        // Bind event handlers
        this._updateRelatedContainer = this._updateRelatedContainer.bind(this);
        this._ensureCursorVisible = this._ensureCursorVisible.bind(this);
        this._onClick = this._onClick.bind(this);

        // Create DOM to hold editors and related list
        this.$editorsDiv = $(document.createElement('div')).addClass("inlineEditorHolder");
        
        // Outer container for border-left and scrolling
        this.$relatedContainer = $(document.createElement("div")).addClass("relatedContainer");
        this._relatedContainerInserted = false;
        this._relatedContainerInsertedHandler = this._relatedContainerInsertedHandler.bind(this);
        this.$relatedContainer.on("DOMNodeInserted", this._relatedContainerInsertedHandler);
        
        // List "selection" highlight
        this.$selectedMarker = $(document.createElement("div")).appendTo(this.$relatedContainer).addClass("selection");
        
        // Inner container
        var $related = $(document.createElement("div")).appendTo(this.$relatedContainer).addClass("related");
        
        // Rule list
        var $ruleList = $(document.createElement("ul")).appendTo($related);
        
        // create rule list
        this._ruleItems = [];
        this._rules.forEach(function (rule, i) {
            $ruleItem = $(document.createElement("li")).appendTo($ruleList);
            $ruleItem.text(rule.selector + " ");
            $ruleItem.click(function () {
                self.setSelectedRule(i);
            });
            
            $location = $(document.createElement("span")).appendTo($ruleItem);
            $location.addClass("location");
            $location.text(rule.document.file.name + ":" + (rule.lineStart + 1));
            
            self._ruleItems.push($ruleItem);
        });
        
        // select the first rule
        self.setSelectedRule(0);
        
        // attach to main container
        this.$htmlContent.append(this.$editorsDiv).append(this.$relatedContainer);
        
        // initialize position based on the main #editorHolder
        setTimeout(this._updateRelatedContainer, 0);
        
        // Changes to the host editor should update the relatedContainer
        // Note: normally it's not kosher to listen to changes on a specific editor,
        // but in this case we're specifically concerned with changes in the given
        // editor, not general document changes.
        $(this.hostEditor).on("change", this._updateRelatedContainer);
        
        // Update relatedContainer when this widget's position changes
        $(this).on("offsetTopChanged", this._updateRelatedContainer);
        
        // Listen to the window resize event to reposition the relatedContainer
        // when the hostEditor's scrollbars visibility changes
        $(window).on("resize", this._updateRelatedContainer);
        
        // Listen for clicks directly on us, so we can set focus back to the editor
        this.$htmlContent.on("click", this._onClick);

        return (new $.Deferred()).resolve();
    };

    /**
     *
     *
     */
    CSSInlineEditor.prototype.setSelectedRule = function (index) {
        var newIndex = Math.min(Math.max(0, index), this._rules.length - 1);
        
        this._selectedRuleIndex = newIndex;
        var $ruleItem = this._ruleItems[this._selectedRuleIndex];

        this._ruleItems[this._selectedRuleIndex].toggleClass("selected", true);

        // Remove previous editors
        this.editors.forEach(function (editor) {
            editor.destroy(); //release ref on Document
        });
        this.editors = [];
        this.$editorsDiv.children().remove();
        $(this.editors[0]).off("change", this._updateRelatedContainer);

        // Keyboard shortcuts
        var extraKeys = {
            "Alt-Up" : $.proxy(this.previousRule, this),
            "Alt-Down" : $.proxy(this.nextRule, this)
        };


        // Add new editor
        var rule = this.getSelectedRule();
        this.createInlineEditorFromText(rule.document, rule.lineStart, rule.lineEnd, this.$editorsDiv.get(0), extraKeys);
        this.editors[0].focus();

        // Changes in size to the inline editor should update the relatedContainer
        // Note: normally it's not kosher to listen to changes on a specific editor,
        // but in this case we're specifically concerned with changes in the given
        // editor, not general document changes.
        $(this.editors[0]).on("change", this._updateRelatedContainer);
        
        // Cursor activity in the inline editor may cause us to horizontally scroll.
        $(this.editors[0]).on("cursorActivity", this._ensureCursorVisible);

        this.sizeInlineWidgetToContents(true);
        this._updateRelatedContainer();

        // scroll the selection to the ruleItem, use setTimeout to wait for DOM updates
        var self = this;
        setTimeout(function () {
            var containerHeight = self.$relatedContainer.height(),
                itemTop = $ruleItem.position().top,
                scrollTop = self.$relatedContainer.scrollTop();
            
            self.$selectedMarker.css("top", itemTop);
            self.$selectedMarker.height($ruleItem.height());
            
            if (containerHeight <= 0) {
                return;
            }
            
            var paddingTop = parseStyleSize($ruleItem.parent(), "paddingTop");
            
            if ((itemTop - paddingTop) < scrollTop) {
                self.$relatedContainer.scrollTop(itemTop - paddingTop);
            } else {
                var itemBottom = itemTop + $ruleItem.height() + parseStyleSize($ruleItem.parent(), "paddingBottom");
                
                if (itemBottom > (scrollTop + containerHeight)) {
                    self.$relatedContainer.scrollTop(itemBottom - containerHeight);
                }
            }
        }, 0);
    };

    /**
     * Called any time inline is closed, whether manually (via closeThisInline()) or automatically
     */
    CSSInlineEditor.prototype.onClosed = function () {
        this.parentClass.onClosed.call(this); // super.onClosed()
        
        // remove resize handlers for relatedContainer
        $(this.hostEditor).off("change", this._updateRelatedContainer);
        $(this.editors[0]).off("change", this._updateRelatedContainer);
<<<<<<< HEAD
        $(this.editors[0]).off("cursorActivity", this._ensureCursorVisible);
        $(this.hostEditor).off("scroll", this._updateRelatedContainer);
=======
        $(this).off("offsetTopChanged", this._updateRelatedContainer);
>>>>>>> 11aa799f
        $(window).off("resize", this._updateRelatedContainer);
    };
    
    /**
     * @private
     * Set _relatedContainerInserted flag once the $relatedContainer is inserted in the DOM.
     */
    CSSInlineEditor.prototype._relatedContainerInsertedHandler = function () {
        this.$relatedContainer.off("DOMNodeInserted", this._relatedContainerInsertedHandler);
        this._relatedContainerInserted = true;
    };
    
    /**
     * Handle a click outside our child editor by setting focus back to it.
     */
    CSSInlineEditor.prototype._onClick = function (event) {
        var childEditor = this.editors[0],
            editorRoot = childEditor.getRootElement(),
            editorPos = $(editorRoot).offset();
        if (!$.contains(editorRoot, event.target)) {
            childEditor.focus();
            if (event.pageY < editorPos.top) {
                childEditor.setCursorPos(0, 0);
            } else if (event.pageY > editorPos.top + $(editorRoot).height()) {
                var lastLine = childEditor.getLastVisibleLine();
                childEditor.setCursorPos(lastLine, childEditor.getLineText(lastLine).length);
            }
        }
    };
    
    /**
     *
     *
     */
    CSSInlineEditor.prototype._updateRelatedContainer = function () {
        var borderThickness = (this.$htmlContent.outerHeight() - this.$htmlContent.innerHeight()) / 2;
        this.$relatedContainer.css("top", this.$htmlContent.offset().top + borderThickness);
        this.$relatedContainer.height(this.$htmlContent.height());
        
        // Because we're using position: fixed, we need to explicitly clip the rule list if it crosses
        // out of the top or bottom of the scroller area.
        var hostScroller = this.hostEditor.getScrollerElement(),
            rcTop = this.$relatedContainer.offset().top,
            rcHeight = this.$relatedContainer.outerHeight(),
            rcBottom = rcTop + rcHeight,
            scrollerOffset = $(hostScroller).offset(),
            scrollerTop = scrollerOffset.top,
            scrollerBottom = scrollerTop + hostScroller.clientHeight,
            scrollerLeft = scrollerOffset.left,
            rightOffset = $(document.body).outerWidth() - (scrollerLeft + hostScroller.clientWidth);
        if (rcTop < scrollerTop || rcBottom > scrollerBottom) {
            this.$relatedContainer.css("clip", "rect(" + Math.max(scrollerTop - rcTop, 0) + "px, auto, " +
                                       (rcHeight - Math.max(rcBottom - scrollerBottom, 0)) + "px, auto)");
        } else {
            this.$relatedContainer.css("clip", "");
        }
        
        // Constrain relatedContainer width to half of the scroller width
        var relatedContainerWidth = this.$relatedContainer.width();
        if (this._relatedContainerInserted) {
            if (this._relatedContainerDefaultWidth === undefined) {
                this._relatedContainerDefaultWidth = relatedContainerWidth;
            }
            
            var halfWidth = Math.floor(hostScroller.clientWidth / 2);
            relatedContainerWidth = Math.min(this._relatedContainerDefaultWidth, halfWidth);
            this.$relatedContainer.width(relatedContainerWidth);
        }
        
        // Position immediately to the left of the main editor's scrollbar.
        this.$relatedContainer.css("right", rightOffset + "px");

        // Add extra padding to the right edge of the widget to account for the rule list.
        this.$htmlContent.css("padding-right", this.$relatedContainer.outerWidth() + "px");
        
        // Set the minimum width of the widget (which doesn't include the padding) to the width
        // of CodeMirror's linespace, so that the total width will be at least as large as the
        // width of the host editor's code plus the padding for the rule list. We need to do this
        // rather than just setting min-width to 100% because adding padding for the rule list
        // actually pushes out the width of the container, so we would end up continuously
        // growing the overall width.
        // This is a bit of a hack since it relies on knowing some detail about the innards of CodeMirror.
        var lineSpace = this.hostEditor.getLineSpaceElement(),
            minWidth = $(lineSpace).offset().left - this.$htmlContent.offset().left + $(lineSpace).width();
        this.$htmlContent.css("min-width", minWidth + "px");
    };
    
    /**
     * Based on the position of the cursor in the inline editor, determine whether we need to change the
     * scroll position of the host editor to ensure that the cursor is visible.
     */
    CSSInlineEditor.prototype._ensureCursorVisible = function () {
        var cursorCoords = this.editors[0]._codeMirror.cursorCoords(),
            lineSpaceOffset = $(this.editors[0].getLineSpaceElement()).offset(),
            ruleListOffset = this.$relatedContainer.offset();
        // If we're off the left-hand side, we just want to scroll it into view normally. But
        // if we're underneath the rule list on the right, we want to ask the host editor to 
        // scroll far enough that the current cursor position is visible to the left of the rule 
        // list. (Because we always add extra padding for the rule list, this is always possible.)
        if (cursorCoords.x > ruleListOffset.left) {
            cursorCoords.x += this.$relatedContainer.outerWidth();
        }
        
        // Vertically, we want to set the scroll position relative to the overall host editor, not
        // the lineSpace of the widget itself. Also, we can't use the lineSpace here, because its top
        // position just corresponds to whatever CodeMirror happens to have rendered at the top. So
        // we need to figure out our position relative to the top of the virtual scroll area, which is
        // the top of the actual scroller minus the scroll position.
        var scrollerTop = $(this.hostEditor.getScrollerElement()).offset().top - this.hostEditor.getScrollPos().y;
        this.hostEditor._codeMirror.scrollIntoView(cursorCoords.x - lineSpaceOffset.left,
                                                   cursorCoords.y - scrollerTop,
                                                   cursorCoords.x - lineSpaceOffset.left,
                                                   cursorCoords.yBot - scrollerTop);
    };

    /**
     *
     *
     */
    CSSInlineEditor.prototype.getRules = function () {
        return this._rules;
    };

    /**
     *
     *
     */
    CSSInlineEditor.prototype.getSelectedRule = function () {
        return this._rules[this._selectedRuleIndex];
    };

    /**
     * Display the next css rule in the rule list
     */
    CSSInlineEditor.prototype.nextRule = function () {
        this.setSelectedRule(this._selectedRuleIndex + 1);
    };
    
    /**
     *  Display the previous css rule in the rule list
     */
    CSSInlineEditor.prototype.previousRule = function () {
        this.setSelectedRule(this._selectedRuleIndex - 1);
    };

    /**
     * Sizes the inline widget height to be the maximum between the rule list height and the editor height
     * @overide 
     */
    CSSInlineEditor.prototype.sizeInlineWidgetToContents = function (force) {
        // Size the code mirror editors height to the editor content
        this.parentClass.sizeInlineWidgetToContents.call(this, force);
        // Size the widget height to the max between the editor content and the related rules list
        var widgetHeight = Math.max(this.$relatedContainer.find(".related").height(), this.$editorsDiv.height());
        this.hostEditor.setInlineWidgetHeight(this, widgetHeight, true);

        // The related rules container size itself based on htmlContent which is set by setInlineWidgetHeight above.
        this._updateRelatedContainer();
    };


    /**
     * Given a position in an HTML editor, returns the relevant selector for the attribute/tag
     * surrounding that position, or "" if none is found.
     * @param {!Editor} editor
     * @private
     */
    function _getSelectorName(editor, pos) {
        var tagInfo = HTMLUtils.getTagInfo(editor, pos),
            selectorName = "";
        
        if (tagInfo.position.tokenType === HTMLUtils.TAG_NAME) {
            // Type selector
            selectorName = tagInfo.tagName;
        } else if (tagInfo.position.tokenType === HTMLUtils.ATTR_NAME ||
                   tagInfo.position.tokenType === HTMLUtils.ATTR_VALUE) {
            if (tagInfo.attr.name === "class") {
                // Class selector. We only look for the class name
                // that includes the insertion point. For example, if
                // the attribute is: 
                //   class="error-dialog modal hide"
                // and the insertion point is inside "modal", we want ".modal"
                var attributeValue = tagInfo.attr.value;
                var startIndex = attributeValue.substr(0, tagInfo.position.offset).lastIndexOf(" ");
                var endIndex = attributeValue.indexOf(" ", tagInfo.position.offset);
                selectorName = "." +
                    attributeValue.substring(
                        startIndex === -1 ? 0 : startIndex + 1,
                        endIndex === -1 ? attributeValue.length : endIndex
                    );
                
                // If the insertion point is surrounded by space, selectorName is "."
                // Check for that here
                if (selectorName === ".") {
                    selectorName = "";
                }
            } else if (tagInfo.attr.name === "id") {
                // ID selector
                selectorName = "#" + tagInfo.attr.value;
            }
        }
        
        return selectorName;
    }

    /**
     * This function is registered with EditManager as an inline editor provider. It creates a CSSInlineEditor
     * when cursor is on an HTML tag name, class attribute, or id attribute, find associated
     * CSS rules and show (one/all of them) in an inline editor.
     *
     * @param {!Editor} editor
     * @param {!{line:Number, ch:Number}} pos
     * @return {$.Promise} a promise that will be resolved with an InlineWidget
     *      or null if we're not going to provide anything.
     */
    function htmlToCSSProvider(hostEditor, pos) {
        // Only provide a CSS editor when cursor is in HTML content
        if (hostEditor._codeMirror.getOption("mode") !== "htmlmixed") {
            return null;
        }
        var htmlmixedState = hostEditor._codeMirror.getTokenAt(pos).state;
        if (htmlmixedState.mode !== "html") {
            return null;
        }
        
        // Only provide CSS editor if the selection is an insertion point
        var sel = hostEditor.getSelection(false);
        if (sel.start.line !== sel.end.line || sel.start.ch !== sel.end.ch) {
            return null;
        }
        
        var selectorName = _getSelectorName(hostEditor, pos);
        if (selectorName === "") {
            return null;
        }

        var result = new $.Deferred();

        CSSUtils.findMatchingRules(selectorName, hostEditor.document)
            .done(function (rules) {
                if (rules && rules.length > 0) {
                    var cssInlineEditor = new CSSInlineEditor(rules);
                    
                    cssInlineEditor.load(hostEditor).done(function () {
                        result.resolve(cssInlineEditor);
                    }).fail(function () {
                        result.reject();
                    });
                } else {
                    // No matching rules were found.
                    result.reject();
                }
            })
            .fail(function () {
                console.log("Error in findMatchingRules()");
                result.reject();
            });
        
        return result.promise();
    }


    EditorManager.registerInlineEditProvider(htmlToCSSProvider);
    

    exports.CSSInlineEditor = CSSInlineEditor;

});<|MERGE_RESOLUTION|>--- conflicted
+++ resolved
@@ -201,12 +201,8 @@
         // remove resize handlers for relatedContainer
         $(this.hostEditor).off("change", this._updateRelatedContainer);
         $(this.editors[0]).off("change", this._updateRelatedContainer);
-<<<<<<< HEAD
         $(this.editors[0]).off("cursorActivity", this._ensureCursorVisible);
-        $(this.hostEditor).off("scroll", this._updateRelatedContainer);
-=======
         $(this).off("offsetTopChanged", this._updateRelatedContainer);
->>>>>>> 11aa799f
         $(window).off("resize", this._updateRelatedContainer);
     };
     
