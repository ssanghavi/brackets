/*
 * Copyright (c) 2012 Adobe Systems Incorporated. All rights reserved.
 *  
 * Permission is hereby granted, free of charge, to any person obtaining a
 * copy of this software and associated documentation files (the "Software"), 
 * to deal in the Software without restriction, including without limitation 
 * the rights to use, copy, modify, merge, publish, distribute, sublicense, 
 * and/or sell copies of the Software, and to permit persons to whom the 
 * Software is furnished to do so, subject to the following conditions:
 *  
 * The above copyright notice and this permission notice shall be included in
 * all copies or substantial portions of the Software.
 *  
 * THE SOFTWARE IS PROVIDED "AS IS", WITHOUT WARRANTY OF ANY KIND, EXPRESS OR
 * IMPLIED, INCLUDING BUT NOT LIMITED TO THE WARRANTIES OF MERCHANTABILITY, 
 * FITNESS FOR A PARTICULAR PURPOSE AND NONINFRINGEMENT. IN NO EVENT SHALL THE
 * AUTHORS OR COPYRIGHT HOLDERS BE LIABLE FOR ANY CLAIM, DAMAGES OR OTHER 
 * LIABILITY, WHETHER IN AN ACTION OF CONTRACT, TORT OR OTHERWISE, ARISING 
 * FROM, OUT OF OR IN CONNECTION WITH THE SOFTWARE OR THE USE OR OTHER 
 * DEALINGS IN THE SOFTWARE.
 * 
 */

/*jslint vars: true, plusplus: true, devel: true, nomen: true, indent: 4, maxerr: 50*/
/*global $, define, brackets, InvalidateStateError, window */

define(function (require, exports, module) {
    "use strict";

    var Async           = require("utils/Async"),
        NativeFileError = require("file/NativeFileError");
                
    /*
     * Generally NativeFileSystem mimics the File API working draft
     * http://www.w3.org/TR/file-system-api/. The w3 entry point
     * requestFileSystem is replaced with our own requestNativeFileSystem.
     *
     * The current implementation is incomplete and noteably does not
     * support the Blob data type and synchronous APIs. DirectoryEntry
     * and FileEntry read/write capabilities are mostly implemented, but
     * delete is not. File writing is limited to UTF-8 text.
     */
    var NativeFileSystem = {
        
        /** 
         * Amount of time we wait for async calls to return (in milliseconds)
         * Not all async calls are wrapped with something that times out and 
         * calls the error callback. Timeouts are not specified in the W3C spec.
         * @const
         * @type {number}
         */
        ASYNC_TIMEOUT: 2000,
        
        /** showOpenDialog
         *
         * @param {bool} allowMultipleSelection
         * @param {bool} chooseDirectories
         * @param {string} title
         * @param {string} initialPath
         * @param {Array.<string>} fileTypes
         * @param {!function(Array.<string>)} successCallback
         * @param {!function(DOMError)} errorCallback
         * @constructor
         */
        showOpenDialog: function (allowMultipleSelection,
                                  chooseDirectories,
                                  title,
                                  initialPath,
                                  fileTypes,
                                  successCallback,
                                  errorCallback) {
            if (!successCallback) {
                return;
            }

            var files = brackets.fs.showOpenDialog(
                allowMultipleSelection,
                chooseDirectories,
                title,
                initialPath,
                fileTypes,
                function (err, data) {
                    if (!err) {
                        successCallback(data);
                    } else if (errorCallback) {
                        errorCallback(new NativeFileError(NativeFileSystem._fsErrorToDOMErrorName(err)));
                    }
                }
            );
        },

        /** requestNativeFileSystem
         *
         * @param {!string} path
         * @param {!function(FileSystem)} successCallback
<<<<<<< HEAD
         * @param {!function(DOMError)} errorCallback
=======
         * @param {!function(FileError)} errorCallback (TODO #2057: should pass a DOMError)
>>>>>>> 7ba8722f
         */
        requestNativeFileSystem: function (path, successCallback, errorCallback) {
            brackets.fs.stat(path, function (err, data) {
                if (!err) {
                    successCallback(new NativeFileSystem.FileSystem(path));
                } else if (errorCallback) {
                    errorCallback(new NativeFileError(NativeFileSystem._fsErrorToDOMErrorName(err)));
                }
            });
        },
        
        /**
         * NativeFileSystem implementation of LocalFileSystem.resolveLocalFileSystemURL()
         *
         * @param {!string} url
         * @param {!function(Entry)} successCallback
         * @param {!function(FileError)} errorCallback (TODO #2057: should pass a DOMError)
         */
        resolveNativeFileSystemPath: function (path, successCallback, errorCallback) {
            brackets.fs.stat(path, function (err, stats) {
                if (!err) {
                    var entry;
                    
                    if (stats.isDirectory()) {
                        entry = new NativeFileSystem.DirectoryEntry(path);
                    } else {
                        entry = new NativeFileSystem.FileEntry(path);
                    }
                    
                    successCallback(entry);
                } else if (errorCallback) {
                    errorCallback(NativeFileSystem._nativeToFileError(err));
                }
            });
        },

        /**
         * Converts a brackets.fs.ERR_* error code to a NativeFileError.* error name
         * @param {!number} fsErr A brackets.fs error code
         * @return {string} An error name out of the possible NativeFileError.* names
         */
        _fsErrorToDOMErrorName: function (fsErr) {
            var error;

            switch (fsErr) {
                // We map ERR_UNKNOWN and ERR_INVALID_PARAMS to SECURITY_ERR,
                // since there aren't specific mappings for these.
            case brackets.fs.ERR_UNKNOWN:
            case brackets.fs.ERR_INVALID_PARAMS:
                error = NativeFileError.SECURITY_ERR;
                break;
            case brackets.fs.ERR_NOT_FOUND:
                error = NativeFileError.NOT_FOUND_ERR;
                break;
            case brackets.fs.ERR_CANT_READ:
                error = NativeFileError.NOT_READABLE_ERR;
                break;
            // It might seem like you should use NativeFileError.ENCODING_ERR for this,
            // but according to the spec that's for malformed URLs.
            case brackets.fs.ERR_UNSUPPORTED_ENCODING:
                error = NativeFileError.SECURITY_ERR;
                break;
            case brackets.fs.ERR_CANT_WRITE:
                error = NativeFileError.NO_MODIFICATION_ALLOWED_ERR;
                break;
            case brackets.fs.ERR_OUT_OF_SPACE:
                error = NativeFileError.QUOTA_EXCEEDED_ERR;
                break;
            case brackets.fs.PATH_EXISTS_ERR:
                error = NativeFileError.PATH_EXISTS_ERR;
                break;
            default:
                // The HTML file spec says SECURITY_ERR is a catch-all to be used in situations
                // not covered by other error codes. 
                error = NativeFileError.SECURITY_ERR;
            }
            return error;
        }
    };
    
    /** class: Encodings
     *
     * Static class that contains constants for file
     * encoding types.
     */
    NativeFileSystem.Encodings = {};
    NativeFileSystem.Encodings.UTF8 = "UTF-8";
    NativeFileSystem.Encodings.UTF16 = "UTF-16";
    
    /** class: _FSEncodings
     *
     * Internal static class that contains constants for file
     * encoding types to be used by internal file system
     * implimentation.
    */
    NativeFileSystem._FSEncodings = {};
    NativeFileSystem._FSEncodings.UTF8 = "utf8";
    NativeFileSystem._FSEncodings.UTF16 = "utf16";
    
    /**
     * Converts an IANA encoding name to internal encoding name.
     * http://www.iana.org/assignments/character-sets
     *
     * @param {String} encoding The IANA encoding string.
     */
    NativeFileSystem.Encodings._IANAToFS = function (encoding) {
        //IANA names are case-insensitive
        encoding = encoding.toUpperCase();

        switch (encoding) {
        case (NativeFileSystem.Encodings.UTF8):
            return NativeFileSystem._FSEncodings.UTF8;
        case (NativeFileSystem.Encodings.UTF16):
            return NativeFileSystem._FSEncodings.UTF16;
        default:
            return undefined;
        }
    };
    
    var Encodings = NativeFileSystem.Encodings;
    var _FSEncodings = NativeFileSystem._FSEncodings;
    
    /** class: Entry
     *
     * @param {string} fullPath
     * @param {boolean} isDirectory
     * @param {FileSystem} fs
     * @constructor
     */
    NativeFileSystem.Entry = function (fullPath, isDirectory, fs) {
        this.isDirectory = isDirectory;
        this.isFile = !isDirectory;
        
        if (fullPath) {
            // add trailing "/" to directory paths
            if (isDirectory && (fullPath.charAt(fullPath.length - 1) !== "/")) {
                fullPath = fullPath.concat("/");
            }
        }
        
        this.fullPath = fullPath;

        this.name = null; // default if extraction fails
        if (fullPath) {
            var pathParts = fullPath.split("/");
            
            // Extract name from the end of the fullPath (account for trailing slash(es))
            while (!this.name && pathParts.length) {
                this.name = pathParts.pop();
            }
        }

        this.filesystem = fs;
    };
    
    NativeFileSystem.Entry.prototype.moveTo = function (parent, newName, successCallback, errorCallback) {
        // TODO (issue #241)
        // http://www.w3.org/TR/2011/WD-file-system-api-20110419/#widl-Entry-moveTo
    };
    
    NativeFileSystem.Entry.prototype.copyTo = function (parent, newName, successCallback, errorCallback) {
        // TODO (issue #241)
        // http://www.w3.org/TR/2011/WD-file-system-api-20110419/#widl-Entry-copyTo
    };
    
    NativeFileSystem.Entry.prototype.toURL = function (mimeType) {
        // TODO (issue #241)
        // http://www.w3.org/TR/2011/WD-file-system-api-20110419/#widl-Entry-toURL
    };
    
    NativeFileSystem.Entry.prototype.remove = function (successCallback, errorCallback) {
        // TODO (issue #241)
        // http://www.w3.org/TR/2011/WD-file-system-api-20110419/#widl-Entry-remove
    };
    
    NativeFileSystem.Entry.prototype.getParent = function (successCallback, errorCallback) {
        // TODO (issue #241)
        // http://www.w3.org/TR/2011/WD-file-system-api-20110419/#widl-Entry-remove
    };
    
    /**
     * @param {!function(Metadata)} successCallBack
     * @param {!function(DOMError)} errorCallback
     */
    NativeFileSystem.Entry.prototype.getMetadata = function (successCallBack, errorCallback) {
        brackets.fs.stat(this.fullPath, function (err, stat) {
            if (err === brackets.fs.NO_ERROR) {
                var metadata = new NativeFileSystem.Metadata(stat.mtime);
                successCallBack(metadata);
            } else {
                errorCallback(new NativeFileError(NativeFileSystem._fsErrorToDOMErrorName(err)));
            }
        });
    };


    /**
     * Stores information about a FileEntry
    */
    NativeFileSystem.Metadata = function (modificationTime) {
        // modificationTime is read only
        this.modificationTime = modificationTime;
    };

    /** class: FileEntry
     * This interface represents a file on a file system.
     *
     * @param {string} name
     * @param {FileSystem} fs
     * @constructor
     * @extends {Entry}
     */
    NativeFileSystem.FileEntry = function (name, fs) {
        NativeFileSystem.Entry.call(this, name, false, fs);
    };
    NativeFileSystem.FileEntry.prototype = new NativeFileSystem.Entry();

    NativeFileSystem.FileEntry.prototype.toString = function () {
        return "[FileEntry " + this.fullPath + "]";
    };
    
    /**
     * Creates a new FileWriter associated with the file that this FileEntry represents.
     *
     * @param {!function(FileWriter)} successCallback
     * @param {!function(DOMError)} errorCallback
     */
    NativeFileSystem.FileEntry.prototype.createWriter = function (successCallback, errorCallback) {
        var fileEntry = this;

        // [NoInterfaceObject]
        // interface FileWriter : FileSaver
        var FileWriter = function (data) {
            NativeFileSystem.FileSaver.call(this, data);

            // FileWriter private memeber vars
            this._length = 0;
            this._position = 0;
        };

        FileWriter.prototype.length = function () {
            return this._length;
        };

        FileWriter.prototype.position = function () {
            return this._position;
        };

        // TODO (issue #241): handle Blob data instead of string
        FileWriter.prototype.write = function (data) {
            if (data === null || data === undefined) {
                throw new Error();
            }

            if (this.readyState === NativeFileSystem.FileSaver.WRITING) {
                throw new NativeFileSystem.FileException(NativeFileSystem.FileException.INVALID_STATE_ERR);
            }

            this._readyState = NativeFileSystem.FileSaver.WRITING;

            if (this.onwritestart) {
                // TODO (issue #241): progressevent
                this.onwritestart();
            }

            var self = this;

            brackets.fs.writeFile(fileEntry.fullPath, data, _FSEncodings.UTF8, function (err) {

                if ((err !== brackets.fs.NO_ERROR) && self.onerror) {
                    var fileError = new NativeFileError(NativeFileSystem._fsErrorToDOMErrorName(err));

                    // TODO (issue #241): set readonly FileSaver.error attribute
                    // self._error = fileError;
                    self.onerror(fileError);

                    // TODO (issue #241): partial write, update length and position
                }
                // else {
                    // TODO (issue #241): After changing data argument to Blob, use
                    // Blob.size to update position and length upon successful
                    // completion of a write.

                    // self.position = ;
                    // self.length = ;
                // }

                // DONE is set regardless of error
                self._readyState = NativeFileSystem.FileSaver.DONE;
                
                if (self.onwrite) {
                    // TODO (issue #241): progressevent
                    self.onwrite();
                }

                if (self.onwriteend) {
                    // TODO (issue #241): progressevent
                    self.onwriteend();
                }
            });
        };

        FileWriter.prototype.seek = function (offset) {
        };

        FileWriter.prototype.truncate = function (size) {
        };

        var fileWriter = new FileWriter();

        // initialize file length
        var result = new $.Deferred();
        brackets.fs.readFile(fileEntry.fullPath, _FSEncodings.UTF8, function (err, contents) {
            // Ignore "file not found" errors. It's okay if the file doesn't exist yet.
            if (err !== brackets.fs.ERR_NOT_FOUND) {
                fileWriter._err = err;
            }
            
            if (contents) {
                fileWriter._length = contents.length;
            }
            
            result.resolve();
        });

        result.done(function () {
            if (fileWriter._err && (errorCallback !== undefined)) {
                errorCallback(new NativeFileError(NativeFileSystem._fsErrorToDOMErrorName(fileWriter._err)));
            } else if (successCallback !== undefined) {
                successCallback(fileWriter);
            }
        });
    };

    /**
     * Obtains the File objecte for a FileEntry object
     *
     * @param {!function(File)} successCallback
     * @param {!function(DOMError)} errorCallback
     */
    NativeFileSystem.FileEntry.prototype.file = function (successCallback, errorCallback) {
        var newFile = new NativeFileSystem.File(this);
        successCallback(newFile);

        // TODO (issue #241): errorCallback
    };

    /**
     * This interface extends the FileException interface described in to add
     * several new error codes. Any errors that need to be reported synchronously,
     * including all that occur during use of the synchronous filesystem methods,
     * are reported using the FileException exception.
     *
     * @param {number} code The code attribute, on getting, must return one of the
     * constants of the FileException exception, which must be the most appropriate
     * code from the table below.
     */
    NativeFileSystem.FileException = function (code) {
        this.code = code || 0;
    };

    // FileException constants
    Object.defineProperties(
        NativeFileSystem.FileException,
        {
            NOT_FOUND_ERR:                { value: 1, writable: false },
            SECURITY_ERR:                 { value: 2, writable: false },
            ABORT_ERR:                    { value: 3, writable: false },
            NOT_READABLE_ERR:             { value: 4, writable: false },
            ENCODING_ERR:                 { value: 5, writable: false },
            NO_MODIFICATION_ALLOWED_ERR:  { value: 6, writable: false },
            INVALID_STATE_ERR:            { value: 7, writable: false },
            SYNTAX_ERR:                   { value: 8, writable: false },
            QUOTA_EXCEEDED_ERR:           { value: 10, writable: false }
        }
    );

    /**
     * This interface provides methods to monitor the asynchronous writing of blobs
     * to disk using progress events and event handler attributes.
     *
     * This interface is specified to be used within the context of the global
     * object (Window) and within Web Workers.
     *
     * @param {Blob} data
     * @constructor
     */
    NativeFileSystem.FileSaver = function (data) {
        // FileSaver private member vars
        this._data = data;
        this._readyState = NativeFileSystem.FileSaver.INIT;
        this._error = null;
    };

    // FileSaver constants
    Object.defineProperties(
        NativeFileSystem.FileSaver,
        {
            INIT:     { value: 1, writable: false },
            WRITING:  { value: 2, writable: false },
            DONE:     { value: 3, writable: false }
        }
    );

    // FileSaver methods

    /**
     *
     */
    NativeFileSystem.FileSaver.prototype.readyState = function () {
        return this._readyState;
    };

    // TODO (issue #241): http://dev.w3.org/2009/dap/file-system/file-writer.html#widl-FileSaver-abort-void
    NativeFileSystem.FileSaver.prototype.abort = function () {
        // If readyState is DONE or INIT, terminate this overall series of steps without doing anything else..
        if (this._readyState === NativeFileSystem.FileSaver.INIT || this._readyState === NativeFileSystem.FileSaver.DONE) {
            return;
        }

        // TODO (issue #241): Terminate any steps having to do with writing a file.

        // Set the error attribute to a FileError object with the code ABORT_ERR.
        this._error = new NativeFileError(NativeFileError.ABORT_ERR);

        // Set readyState to DONE.
        this._readyState = NativeFileSystem.FileSaver.DONE;

        /*
        TODO (issue #241): 
        Dispatch a progress event called abort
        Dispatch a progress event called writeend
        Stop dispatching any further progress events.
        Terminate this overall set of steps.
        */
    };

    /**
     * This interface represents a directory on a file system.
     *
     * @constructor
     * @param {string} name
     * @param {FileSystem} fs
     * @extends {Entry}
     */
    NativeFileSystem.DirectoryEntry = function (name, fs) {
        NativeFileSystem.Entry.call(this, name, true, fs);

        // TODO (issue #241): void removeRecursively (VoidCallback successCallback, optional ErrorCallback errorCallback);
    };
    NativeFileSystem.DirectoryEntry.prototype = new NativeFileSystem.Entry();
    
    NativeFileSystem.DirectoryEntry.prototype.toString = function () {
        return "[DirectoryEntry " + this.fullPath + "]";
    };
    
    /**
     * @param {!string} path
     * @param {!{create:?boolean, exclusive:?boolean}} options
     * @param {!function(DirectoryEntry)} successCallback
     * @param {!function(DOMError)} errorCallback
     */
    NativeFileSystem.DirectoryEntry.prototype.getDirectory = function (path, options, successCallback, errorCallback) {
        var directoryFullPath = path,
            filesystem = this.filesystem;
        
        function isRelativePath(path) {
            // If the path contains a colons it must be a full path on Windows (colons are
            // not valid path characters on mac or in URIs)
            if (path.indexOf(":") !== -1) {
                return false;
            }
            
            // For everyone else, absolute paths start with a "/"
            return path[0] !== "/";
        }

        // resolve relative paths relative to the DirectoryEntry
        if (isRelativePath(path)) {
            directoryFullPath = this.fullPath + path;
        }

        var createDirectoryEntry = function () {
            if (successCallback) {
                successCallback(new NativeFileSystem.DirectoryEntry(directoryFullPath, filesystem));
            }
        };

        var createDirectoryError = function (err) {
            if (errorCallback) {
                errorCallback(new NativeFileError(NativeFileSystem._fsErrorToDOMErrorName(err)));
            }
        };

        // Use stat() to check if file exists
        brackets.fs.stat(directoryFullPath, function (err, stats) {
            if ((err === brackets.fs.NO_ERROR)) {
                // NO_ERROR implies the path already exists

                // throw error if the file the path is not a directory
                if (!stats.isDirectory()) {
                    if (errorCallback) {
                        errorCallback(new NativeFileError(NativeFileError.TYPE_MISMATCH_ERR));
                    }

                    return;
                }

                // throw error if the file exists but create is exclusive
                if (options.create && options.exclusive) {
                    if (errorCallback) {
                        errorCallback(new NativeFileError(NativeFileError.PATH_EXISTS_ERR));
                    }

                    return;
                }

                // Create a file entry for the existing directory. If create == true,
                // a file entry is created without error.
                createDirectoryEntry();
            } else if (err === brackets.fs.ERR_NOT_FOUND) {
                // ERR_NOT_FOUND implies we write a new, empty file

                // create the file
                if (options.create) {
                    // TODO: Pass permissions. The current implementation of fs.makedir() always 
                    // creates the directory with the full permissions available to the current user. 
                    brackets.fs.makedir(directoryFullPath, 0, function (err) {
                        if (err) {
                            createDirectoryError(err);
                        } else {
                            createDirectoryEntry();
                        }
                    });
                    return;
                }

                // throw error if file not found and the create == false
                if (errorCallback) {
                    errorCallback(new NativeFileError(NativeFileError.NOT_FOUND_ERR));
                }
            } else {
                // all other brackets.fs.stat() errors
                createDirectoryError(err);
            }
        });
    };
    
    NativeFileSystem.DirectoryEntry.prototype.removeRecursively = function (successCallback, errorCallback) {
        // TODO (issue #241)
        // http://www.w3.org/TR/2011/WD-file-system-api-20110419/#widl-DirectoryEntry-removeRecursively
    };

    NativeFileSystem.DirectoryEntry.prototype.createReader = function () {
        var dirReader = new NativeFileSystem.DirectoryReader();
        dirReader._directory = this;

        return dirReader;
    };

    /**
     * Creates or looks up a file.
     *
     * @param {string} path Either an absolute path or a relative path from this
     *        DirectoryEntry to the file to be looked up or created. It is an error
     *        to attempt to create a file whose immediate parent does not yet
     *        exist.
     * @param {!{create:?boolean, exclusive:?boolean}} options
     * @param {!function(FileEntry)} successCallback
     * @param {!function(DOMError} errorCallback
     */
    NativeFileSystem.DirectoryEntry.prototype.getFile = function (path, options, successCallback, errorCallback) {
        var fileFullPath = path,
            filesystem = this.filesystem;
        
        function isRelativePath(path) {
            // If the path contains a colons it must be a full path on Windows (colons are
            // not valid path characters on mac or in URIs)
            if (path.indexOf(":") !== -1) {
                return false;
            }
            
            // For everyone else, absolute paths start with a "/"
            return path[0] !== "/";
        }

        // resolve relative paths relative to the DirectoryEntry
        if (isRelativePath(path)) {
            fileFullPath = this.fullPath + path;
        }

        var createFileEntry = function () {
            if (successCallback) {
                successCallback(new NativeFileSystem.FileEntry(fileFullPath, filesystem));
            }
        };

        var createFileError = function (err) {
            if (errorCallback) {
                errorCallback(new NativeFileError(NativeFileSystem._fsErrorToDOMErrorName(err)));
            }
        };

        // Use stat() to check if file exists
        brackets.fs.stat(fileFullPath, function (err, stats) {
            if ((err === brackets.fs.NO_ERROR)) {
                // NO_ERROR implies the path already exists

                // throw error if the file the path is a directory
                if (stats.isDirectory()) {
                    if (errorCallback) {
                        errorCallback(new NativeFileError(NativeFileError.TYPE_MISMATCH_ERR));
                    }

                    return;
                }

                // throw error if the file exists but create is exclusive
                if (options.create && options.exclusive) {
                    if (errorCallback) {
                        errorCallback(new NativeFileError(NativeFileError.PATH_EXISTS_ERR));
                    }

                    return;
                }

                // Create a file entry for the existing file. If create == true,
                // a file entry is created without error.
                createFileEntry();
            } else if (err === brackets.fs.ERR_NOT_FOUND) {
                // ERR_NOT_FOUND implies we write a new, empty file

                // create the file
                if (options.create) {
                    brackets.fs.writeFile(fileFullPath, "", _FSEncodings.UTF8, function (err) {
                        if (err) {
                            createFileError(err);
                        } else {
                            createFileEntry();
                        }
                    });

                    return;
                }

                // throw error if file not found and the create == false
                if (errorCallback) {
                    errorCallback(new NativeFileError(NativeFileError.NOT_FOUND_ERR));
                }
            } else {
                // all other brackets.fs.stat() errors
                createFileError(err);
            }
        });
    };

    /** class: DirectoryReader
     */
    NativeFileSystem.DirectoryReader = function () {

    };

    /** readEntries
     *
     * @param {!function(Array.<Entry>)} successCallback
     * @param {!function(DOMError} errorCallback
     * @returns {Array.<Entry>}
     */
    NativeFileSystem.DirectoryReader.prototype.readEntries = function (successCallback, errorCallback) {
        var rootPath = this._directory.fullPath,
            filesystem = this.filesystem;
        
        brackets.fs.readdir(rootPath, function (err, filelist) {
            if (!err) {
                var entries = [];
                var lastError = null;

                // call success immediately if this directory has no files
                if (filelist.length === 0) {
                    successCallback(entries);
                    return;
                }

                // stat() to determine type of each entry, then populare entries array with objects
                var masterPromise = Async.doInParallel(filelist, function (filename, index) {
                    
                    var deferred = new $.Deferred();
                    var itemFullPath = rootPath + filelist[index];
                    
                    brackets.fs.stat(itemFullPath, function (statErr, statData) {
                        if (!statErr) {
                            if (statData.isDirectory()) {
                                entries[index] = new NativeFileSystem.DirectoryEntry(itemFullPath, filesystem);
                            } else if (statData.isFile()) {
                                entries[index] = new NativeFileSystem.FileEntry(itemFullPath, filesystem);
                            } else {
                                entries[index] = null;  // neither a file nor a dir, so don't include it
                            }
                            deferred.resolve();
                        } else {
                            lastError = new NativeFileError(NativeFileSystem._fsErrorToDOMErrorName(statErr));
                            deferred.reject(lastError);
                        }
                    });
                    
                    return deferred.promise();
                }, true);

                // We want the error callback to get called after some timeout (in case some deferreds don't return).
                // So, we need to wrap masterPromise in another deferred that has this timeout functionality    
                var timeoutWrapper = Async.withTimeout(masterPromise, NativeFileSystem.ASYNC_TIMEOUT);

                // Add the callbacks to this top-level Promise, which wraps all the individual deferred objects
                timeoutWrapper.then(
                    function () { // success
                        // The entries array may have null values if stat returned things that were
                        // neither a file nor a dir. So, we need to clean those out.
                        var cleanedEntries = [], i;
                        for (i = 0; i < entries.length; i++) {
                            if (entries[i]) {
                                cleanedEntries.push(entries[i]);
                            }
                        }
                        successCallback(cleanedEntries);
                    },
                    function (err) { // error
                        if (err === Async.ERROR_TIMEOUT) {
                            // SECURITY_ERR is the HTML5 File catch-all error, and there isn't anything
                            // more fitting for a timeout.
                            err = new NativeFileError(NativeFileError.SECURITY_ERR);
                        } else {
                            err = lastError;
                        }
                        
                        if (errorCallback) {
                            errorCallback(err);
                        }
                    }
                );

            } else { // There was an error reading the initial directory.
                errorCallback(new NativeFileError(NativeFileSystem._fsErrorToDOMErrorName(err)));
            }
        });
    };

    /** class: FileReader
     *
     * @extends {EventTarget}
     */
    NativeFileSystem.FileReader = function () {
        // TODO (issue #241): this classes should extend EventTarget

        // states
        this.EMPTY = 0;
        this.LOADING = 1;
        this.DONE = 2;

        // readyState is read only
        this.readyState = this.EMPTY;

        // File or Blob data
        // TODO (issue #241): readonly attribute any result;
        // TODO (issue #241): readonly attribute DOMError error;

        // event handler attributes
        this.onloadstart = null;
        this.onprogress = null;
        this.onload = null;
        this.onabort = null;
        this.onerror = null;
        this.onloadend = null;
    };
    // TODO (issue #241): extend EventTarget (draft status, not implememnted in webkit)
    // NativeFileSystem.FileReader.prototype = new NativeFileSystem.EventTarget()
    
    NativeFileSystem.FileReader.prototype.readAsArrayBuffer = function (blob) {
        // TODO (issue #241): implement
        // http://www.w3.org/TR/2011/WD-FileAPI-20111020/#dfn-readAsArrayBuffer
    };
    
    NativeFileSystem.FileReader.prototype.readAsBinaryString = function (blob) {
        // TODO (issue #241): implement
        // http://www.w3.org/TR/2011/WD-FileAPI-20111020/#dfn-readAsBinaryStringAsync
    };
    
    NativeFileSystem.FileReader.prototype.readAsDataURL = function (blob) {
        // TODO (issue #241): implement
        // http://www.w3.org/TR/2011/WD-FileAPI-20111020/#dfn-readAsDataURL
    };
    
    NativeFileSystem.FileReader.prototype.abort = function () {
        // TODO (issue #241): implement
        // http://www.w3.org/TR/2011/WD-FileAPI-20111020/#dfn-abort
    };
    
    /** readAsText
     *
     * @param {Blob} blob
     * @param {string} encoding (IANA Encoding Name)
     */
    NativeFileSystem.FileReader.prototype.readAsText = function (blob, encoding) {
        var self = this;

        if (!encoding) {
            encoding = Encodings.UTF8;
        }
        
        var internalEncoding  = Encodings._IANAToFS(encoding);

        if (this.readyState === this.LOADING) {
            throw new InvalidateStateError();
        }

        this.readyState = this.LOADING;

        if (this.onloadstart) {
            this.onloadstart(); // TODO (issue #241): progressevent
        }

        brackets.fs.readFile(blob._fullPath, internalEncoding, function (err, data) {

            // TODO (issue #241): the event objects passed to these event handlers is fake and incomplete right now
            var fakeEvent = {
                loaded: 0,
                total: 0
            };

            // The target for this event is the FileReader and the data/err result is stored in the FileReader
            fakeEvent.target = self;
            self.result = data;
            self.error = new NativeFileError(NativeFileSystem._fsErrorToDOMErrorName(err));

            if (err) {
                self.readyState = self.DONE;
                if (self.onerror) {
                    self.onerror(fakeEvent);
                }
            } else {
                self.readyState = self.DONE;

                // TODO (issue #241): this should be the file/blob size, but we don't have code to get that yet, so for know assume a file size of 1
                // and since we read the file in one go, assume 100% after the first read
                fakeEvent.loaded = 1;
                fakeEvent.total = 1;

                if (self.onprogress) {
                    self.onprogress(fakeEvent);
                }

                // TODO (issue #241): onabort not currently supported since our native implementation doesn't support it
                // if (self.onabort)
                //    self.onabort(fakeEvent);

                if (self.onload) {
                    self.onload(fakeEvent);
                }

                if (self.onloadend) {
                    self.onloadend();
                }
            }

        });
    };

    /** class: Blob
     *
     * @constructor
     * param {Entry} entry
     */
    NativeFileSystem.Blob = function (fullPath) {
        this._fullPath = fullPath;
        
        // TODO (issue #241): implement, readonly
        this.size = 0;
        
        // TODO (issue #241): implement, readonly
        this.type = null;
    };
    
    NativeFileSystem.Blob.prototype.slice = function (start, end, contentType) {
        // TODO (issue #241): implement
        // http://www.w3.org/TR/2011/WD-FileAPI-20111020/#dfn-slice
    };
    
    /** class: File
     *
     * @constructor
     * param {Entry} entry
     * @extends {Blob}
     */
    NativeFileSystem.File = function (entry) {
        NativeFileSystem.Blob.call(this, entry.fullPath);
        
        // TODO (issue #241): implement, readonly
        this.name = "";
        
        // TODO (issue #241): implement, readonly
        this.lastModifiedDate = null;
    };
    
    /**
     * Implementation of w3 FileSystem interface
     *  http://www.w3.org/TR/file-system-api/#the-filesystem-interface
     *
     * FileSystem represents a file system
     */
    NativeFileSystem.FileSystem = function (path) {

        /**
         * This is the name of the file system and must be unique across the list
         * of exposed file systems.
         * @const
         * @type {string}
         */
        Object.defineProperty(this, "name", {
            value: path,
            writable: false
        });
        
        /**
         * The root directory of the file system.
         * @const
         * @type {DirectoryEntry}
         */
        Object.defineProperty(this, "root", {
            value: new NativeFileSystem.DirectoryEntry(path, this),
            writable: false
        });
    };

    // Define public API
    exports.NativeFileSystem    = NativeFileSystem;
});<|MERGE_RESOLUTION|>--- conflicted
+++ resolved
@@ -93,11 +93,7 @@
          *
          * @param {!string} path
          * @param {!function(FileSystem)} successCallback
-<<<<<<< HEAD
          * @param {!function(DOMError)} errorCallback
-=======
-         * @param {!function(FileError)} errorCallback (TODO #2057: should pass a DOMError)
->>>>>>> 7ba8722f
          */
         requestNativeFileSystem: function (path, successCallback, errorCallback) {
             brackets.fs.stat(path, function (err, data) {
