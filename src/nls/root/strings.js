/*
 * Copyright (c) 2012 Adobe Systems Incorporated. All rights reserved.
 *
 * Permission is hereby granted, free of charge, to any person obtaining a
 * copy of this software and associated documentation files (the "Software"),
 * to deal in the Software without restriction, including without limitation
 * the rights to use, copy, modify, merge, publish, distribute, sublicense,
 * and/or sell copies of the Software, and to permit persons to whom the
 * Software is furnished to do so, subject to the following conditions:
 *
 * The above copyright notice and this permission notice shall be included in
 * all copies or substantial portions of the Software.
 *
 * THE SOFTWARE IS PROVIDED "AS IS", WITHOUT WARRANTY OF ANY KIND, EXPRESS OR
 * IMPLIED, INCLUDING BUT NOT LIMITED TO THE WARRANTIES OF MERCHANTABILITY,
 * FITNESS FOR A PARTICULAR PURPOSE AND NONINFRINGEMENT. IN NO EVENT SHALL THE
 * AUTHORS OR COPYRIGHT HOLDERS BE LIABLE FOR ANY CLAIM, DAMAGES OR OTHER
 * LIABILITY, WHETHER IN AN ACTION OF CONTRACT, TORT OR OTHERWISE, ARISING
 * FROM, OUT OF OR IN CONNECTION WITH THE SOFTWARE OR THE USE OR OTHER
 * DEALINGS IN THE SOFTWARE.
 *
 */

/*jslint vars: true, plusplus: true, devel: true, nomen: true, indent: 4, maxerr: 50 */
/*global define */

define({
    
    /**
     * Errors
     */

    // General file io error strings
    "GENERIC_ERROR"                     : "(error {0})",
    "NOT_FOUND_ERR"                     : "The file could not be found.",
    "NOT_READABLE_ERR"                  : "The file could not be read.",
    "NO_MODIFICATION_ALLOWED_ERR"       : "The target directory cannot be modified.",
    "NO_MODIFICATION_ALLOWED_ERR_FILE"  : "The permissions do not allow you to make modifications.",
    "FILE_EXISTS_ERR"                   : "The file or directory already exists.",
    "FILE"                              : "file",
    "DIRECTORY"                         : "directory",

    // Project error strings
    "ERROR_LOADING_PROJECT"             : "Error loading project",
    "OPEN_DIALOG_ERROR"                 : "An error occurred when showing the open file dialog. (error {0})",
    "REQUEST_NATIVE_FILE_SYSTEM_ERROR"  : "An error occurred when trying to load the directory <span class='dialog-filename'>{0}</span>. (error {1})",
    "READ_DIRECTORY_ENTRIES_ERROR"      : "An error occurred when reading the contents of the directory <span class='dialog-filename'>{0}</span>. (error {1})",

    // File open/save error string
    "ERROR_OPENING_FILE_TITLE"          : "Error opening file",
    "ERROR_OPENING_FILE"                : "An error occurred when trying to open the file <span class='dialog-filename'>{0}</span>. {1}",
    "ERROR_OPENING_FILES"               : "An error occurred when trying to open the following files:",
    "ERROR_RELOADING_FILE_TITLE"        : "Error reloading changes from disk",
    "ERROR_RELOADING_FILE"              : "An error occurred when trying to reload the file <span class='dialog-filename'>{0}</span>. {1}",
    "ERROR_SAVING_FILE_TITLE"           : "Error saving file",
    "ERROR_SAVING_FILE"                 : "An error occurred when trying to save the file <span class='dialog-filename'>{0}</span>. {1}",
    "ERROR_RENAMING_FILE_TITLE"         : "Error renaming file",
    "ERROR_RENAMING_FILE"               : "An error occurred when trying to rename the file <span class='dialog-filename'>{0}</span>. {1}",
    "ERROR_DELETING_FILE_TITLE"         : "Error deleting file",
    "ERROR_DELETING_FILE"               : "An error occurred when trying to delete the file <span class='dialog-filename'>{0}</span>. {1}",
    "INVALID_FILENAME_TITLE"            : "Invalid {0} name",
    "INVALID_FILENAME_MESSAGE"          : "Filenames cannot contain the following characters: /?*:;{}<>\\| or use any system reserved words.",
    "FILE_ALREADY_EXISTS"               : "The {0} <span class='dialog-filename'>{1}</span> already exists.",
    "ERROR_CREATING_FILE_TITLE"         : "Error creating {0}",
    "ERROR_CREATING_FILE"               : "An error occurred when trying to create the {0} <span class='dialog-filename'>{1}</span>. {2}",

    // Application error strings
    "ERROR_IN_BROWSER_TITLE"            : "Oops! {APP_NAME} doesn't run in browsers yet.",
    "ERROR_IN_BROWSER"                  : "{APP_NAME} is built in HTML, but right now it runs as a desktop app so you can use it to edit local files. Please use the application shell in the <b>github.com/adobe/brackets-shell</b> repo to run {APP_NAME}.",

    // FileIndexManager error string
    "ERROR_MAX_FILES_TITLE"             : "Error Indexing Files",
    "ERROR_MAX_FILES"                   : "The maximum number of files have been indexed. Actions that look up files in the index may function incorrectly.",

    // Live Development error strings
    "ERROR_LAUNCHING_BROWSER_TITLE"     : "Error launching browser",
    "ERROR_CANT_FIND_CHROME"            : "The Google Chrome browser could not be found. Please make sure it is installed.",
    "ERROR_LAUNCHING_BROWSER"           : "An error occurred when launching the browser. (error {0})",
    
    "LIVE_DEVELOPMENT_ERROR_TITLE"      : "Live Preview Error",
    "LIVE_DEVELOPMENT_RELAUNCH_TITLE"   : "Connecting to Browser",
    "LIVE_DEVELOPMENT_ERROR_MESSAGE"    : "In order for Live Preview to connect, Chrome needs to be relaunched with remote debugging enabled.<br /><br />Would you like to relaunch Chrome and enable remote debugging?",
    "LIVE_DEV_LOADING_ERROR_MESSAGE"    : "Unable to load Live Development page",
    "LIVE_DEV_NEED_HTML_MESSAGE"        : "Open an HTML file in order to launch live preview.",
    "LIVE_DEV_NEED_BASEURL_MESSAGE"     : "To launch live preview with a server-side file, you need to specify a Base URL for this project.",
    "LIVE_DEV_SERVER_NOT_READY_MESSAGE" : "Error starting up the HTTP server for live development files. Please try again.",
    "LIVE_DEVELOPMENT_INFO_TITLE"       : "Welcome to Live Preview!",
    "LIVE_DEVELOPMENT_INFO_MESSAGE"     : "Live Preview connects {APP_NAME} to your browser. It launches a preview of your HTML file in the browser, then updates the preview instantly as you edit your code.<br /><br />In this early version of {APP_NAME}, Live Preview only works with <strong>Google Chrome</strong> and updates live as you edit <strong>CSS files</strong>. Changes to HTML or JavaScript files are automatically reloaded when you save.<br /><br />(You'll only see this message once.)",
    "LIVE_DEVELOPMENT_TROUBLESHOOTING"  : "For more information, see <a href='#' class='clickable-link' data-href='{0}'>Troubleshooting Live Development connection errors</a>.",
    
    "LIVE_DEV_STATUS_TIP_NOT_CONNECTED" : "Live Preview",
    "LIVE_DEV_STATUS_TIP_PROGRESS1"     : "Live Preview: Connecting\u2026",
    "LIVE_DEV_STATUS_TIP_PROGRESS2"     : "Live Preview: Initializing\u2026",
    "LIVE_DEV_STATUS_TIP_CONNECTED"     : "Disconnect Live Preview",
    "LIVE_DEV_STATUS_TIP_OUT_OF_SYNC"   : "Live Preview: Click to disconnect (Save file to update)",

    "LIVE_DEV_DETACHED_REPLACED_WITH_DEVTOOLS" : "Live Preview was cancelled because the browser's developer tools were opened",
    "LIVE_DEV_DETACHED_TARGET_CLOSED"          : "Live Preview was cancelled because the page was closed in the browser",
    "LIVE_DEV_NAVIGATED_AWAY"                  : "Live Preview was cancelled because the browser navigated to a page that is not part of the current project",
    "LIVE_DEV_CLOSED_UNKNOWN_REASON"           : "Live Preview was cancelled for an unknown reason ({0})",
    
    "SAVE_CLOSE_TITLE"                  : "Save Changes",
    "SAVE_CLOSE_MESSAGE"                : "Do you want to save the changes you made in the document <span class='dialog-filename'>{0}</span>?",
    "SAVE_CLOSE_MULTI_MESSAGE"          : "Do you want to save your changes to the following files?",
    "EXT_MODIFIED_TITLE"                : "External Changes",
    "CONFIRM_FOLDER_DELETE_TITLE"       : "Confirm Delete",
    "CONFIRM_FOLDER_DELETE"             : "Are you sure you want to delete the folder <span class='dialog-filename'>{0}</span>?",
    "FILE_DELETED_TITLE"                : "File Deleted",
    "EXT_MODIFIED_MESSAGE"              : "<span class='dialog-filename'>{0}</span> has been modified on disk, but also has unsaved changes in {APP_NAME}.<br /><br />Which version do you want to keep?",
    "EXT_DELETED_MESSAGE"               : "<span class='dialog-filename'>{0}</span> has been deleted on disk, but has unsaved changes in {APP_NAME}.<br /><br />Do you want to keep your changes?",
    
    // Find, Replace, Find in Files
    "SEARCH_REGEXP_INFO"                : "Use /re/ syntax for regexp search",
    "FIND_RESULT_COUNT"                 : "{0} results",
    "FIND_RESULT_COUNT_SINGLE"          : "1 result",
    "FIND_NO_RESULTS"                   : "No results",
    "WITH"                              : "With",
    "BUTTON_YES"                        : "Yes",
    "BUTTON_NO"                         : "No",
    "BUTTON_REPLACE_ALL"                : "All\u2026",
    "BUTTON_STOP"                       : "Stop",
    "BUTTON_REPLACE"                    : "Replace",

    "OPEN_FILE"                         : "Open File",
    "SAVE_FILE_AS"                      : "Save File",
    "CHOOSE_FOLDER"                     : "Choose a folder",

    "RELEASE_NOTES"                     : "Release Notes",
    "NO_UPDATE_TITLE"                   : "You're up to date!",
    "NO_UPDATE_MESSAGE"                 : "You are running the latest version of {APP_NAME}.",

    "FIND_REPLACE_TITLE_PART1"          : "Replace \"",
    "FIND_REPLACE_TITLE_PART2"          : "\" with \"",
    "FIND_REPLACE_TITLE_PART3"          : "\" &mdash; {2} {0} {1}",

    "FIND_IN_FILES_TITLE_PART1"         : "\"",
    "FIND_IN_FILES_TITLE_PART2"         : "\" found",
    "FIND_IN_FILES_TITLE_PART3"         : "&mdash; {0} {1} in {2} {3}",
    "FIND_IN_FILES_SCOPED"              : "in <span class='dialog-filename'>{0}</span>",
    "FIND_IN_FILES_NO_SCOPE"            : "in project",
    "FIND_IN_FILES_FILE"                : "file",
    "FIND_IN_FILES_FILES"               : "files",
    "FIND_IN_FILES_MATCH"               : "match",
    "FIND_IN_FILES_MATCHES"             : "matches",
    "FIND_IN_FILES_MORE_THAN"           : "Over ",
    "FIND_IN_FILES_PAGING"              : "{0}&mdash;{1}",
    "FIND_IN_FILES_FILE_PATH"           : "File: <span class='dialog-filename'>{0}</span>",
    "FIND_IN_FILES_LINE"                : "line: {0}",

    "ERROR_FETCHING_UPDATE_INFO_TITLE"  : "Error getting update info",
    "ERROR_FETCHING_UPDATE_INFO_MSG"    : "There was a problem getting the latest update information from the server. Please make sure you are connected to the internet and try again.",

    /**
     * ProjectManager
     */
    "PROJECT_LOADING"   : "Loading\u2026",
    "UNTITLED"          : "Untitled",
    "WORKING_FILES"     : "Working Files",

    /**
     * Keyboard modifier names
     */
    "KEYBOARD_CTRL"   : "Ctrl",
    "KEYBOARD_SHIFT"  : "Shift",
    "KEYBOARD_SPACE"  : "Space",
    
    /**
     * StatusBar strings
     */
    "STATUSBAR_CURSOR_POSITION"             : "Line {0}, Column {1}",
    "STATUSBAR_SELECTION_CH_SINGULAR"       : " \u2014 Selected {0} column",
    "STATUSBAR_SELECTION_CH_PLURAL"         : " \u2014 Selected {0} columns",
    "STATUSBAR_SELECTION_LINE_SINGULAR"     : " \u2014 Selected {0} line",
    "STATUSBAR_SELECTION_LINE_PLURAL"       : " \u2014 Selected {0} lines",
    "STATUSBAR_INDENT_TOOLTIP_SPACES"       : "Click to switch indentation to spaces",
    "STATUSBAR_INDENT_TOOLTIP_TABS"         : "Click to switch indentation to tabs",
    "STATUSBAR_INDENT_SIZE_TOOLTIP_SPACES"  : "Click to change number of spaces used when indenting",
    "STATUSBAR_INDENT_SIZE_TOOLTIP_TABS"    : "Click to change tab character width",
    "STATUSBAR_SPACES"                      : "Spaces",
    "STATUSBAR_TAB_SIZE"                    : "Tab Size",
    "STATUSBAR_LINE_COUNT_SINGULAR"         : "\u2014 {0} Line",
    "STATUSBAR_LINE_COUNT_PLURAL"           : "\u2014 {0} Lines",

    /**
     * Command Name Constants
     */

    // File menu commands
    "FILE_MENU"                           : "File",
    "CMD_FILE_NEW_UNTITLED"               : "New",
    "CMD_FILE_NEW"                        : "New File",
    "CMD_FILE_NEW_FOLDER"                 : "New Folder",
    "CMD_FILE_OPEN"                       : "Open\u2026",
    "CMD_ADD_TO_WORKING_SET"              : "Add To Working Set",
    "CMD_OPEN_FOLDER"                     : "Open Folder\u2026",
    "CMD_FILE_CLOSE"                      : "Close",
    "CMD_FILE_CLOSE_ALL"                  : "Close All",
    "CMD_FILE_SAVE"                       : "Save",
    "CMD_FILE_SAVE_ALL"                   : "Save All",
    "CMD_FILE_SAVE_AS"                    : "Save As\u2026",
    "CMD_LIVE_FILE_PREVIEW"               : "Live Preview",
    "CMD_LIVE_HIGHLIGHT"                  : "Live Preview Highlight",
    "CMD_PROJECT_SETTINGS"                : "Project Settings\u2026",
    "CMD_FILE_RENAME"                     : "Rename",
    "CMD_FILE_DELETE"                     : "Delete",
    "CMD_INSTALL_EXTENSION"               : "Install Extension\u2026",
    "CMD_EXTENSION_MANAGER"               : "Extension Manager\u2026",
    "CMD_FILE_REFRESH"                    : "Refresh File Tree",
    "CMD_QUIT"                            : "Quit",
    // Used in native File menu on Windows
    "CMD_EXIT"                            : "Exit",

    // Edit menu commands
    "EDIT_MENU"                           : "Edit",
    "CMD_UNDO"                            : "Undo",
    "CMD_REDO"                            : "Redo",
    "CMD_CUT"                             : "Cut",
    "CMD_COPY"                            : "Copy",
    "CMD_PASTE"                           : "Paste",
    "CMD_SELECT_ALL"                      : "Select All",
    "CMD_SELECT_LINE"                     : "Select Line",
    "CMD_FIND"                            : "Find",
    "CMD_FIND_IN_FILES"                   : "Find in Files",
    "CMD_FIND_IN_SUBTREE"                 : "Find in\u2026",
    "CMD_FIND_NEXT"                       : "Find Next",
    "CMD_FIND_PREVIOUS"                   : "Find Previous",
    "CMD_REPLACE"                         : "Replace",
    "CMD_INDENT"                          : "Indent",
    "CMD_UNINDENT"                        : "Unindent",
    "CMD_DUPLICATE"                       : "Duplicate",
    "CMD_DELETE_LINES"                    : "Delete Line",
    "CMD_COMMENT"                         : "Toggle Line Comment",
    "CMD_BLOCK_COMMENT"                   : "Toggle Block Comment",
    "CMD_LINE_UP"                         : "Move Line Up",
    "CMD_LINE_DOWN"                       : "Move Line Down",
    "CMD_OPEN_LINE_ABOVE"                 : "Open Line Above",
    "CMD_OPEN_LINE_BELOW"                 : "Open Line Below",
    "CMD_TOGGLE_CLOSE_BRACKETS"           : "Auto Close Braces",
    "CMD_SHOW_CODE_HINTS"                 : "Show Code Hints",
    
    // View menu commands
    "VIEW_MENU"                           : "View",
    "CMD_HIDE_SIDEBAR"                    : "Hide Sidebar",
    "CMD_SHOW_SIDEBAR"                    : "Show Sidebar",
    "CMD_INCREASE_FONT_SIZE"              : "Increase Font Size",
    "CMD_DECREASE_FONT_SIZE"              : "Decrease Font Size",
    "CMD_RESTORE_FONT_SIZE"               : "Restore Font Size",
    "CMD_SCROLL_LINE_UP"                  : "Scroll Line Up",
    "CMD_SCROLL_LINE_DOWN"                : "Scroll Line Down",
    "CMD_TOGGLE_LINE_NUMBERS"             : "Line Numbers",
    "CMD_TOGGLE_ACTIVE_LINE"              : "Highlight Active Line",
    "CMD_TOGGLE_WORD_WRAP"                : "Word Wrap",
    "CMD_SORT_WORKINGSET_BY_ADDED"        : "Sort by Added",
    "CMD_SORT_WORKINGSET_BY_NAME"         : "Sort by Name",
    "CMD_SORT_WORKINGSET_BY_TYPE"         : "Sort by Type",
    "CMD_SORT_WORKINGSET_AUTO"            : "Automatic Sort",

    // Navigate menu Commands
    "NAVIGATE_MENU"                       : "Navigate",
    "CMD_QUICK_OPEN"                      : "Quick Open",
    "CMD_GOTO_LINE"                       : "Go to Line",
    "CMD_GOTO_DEFINITION"                 : "Quick Find Definition",
    "CMD_TOGGLE_QUICK_EDIT"               : "Quick Edit",
    "CMD_TOGGLE_QUICK_DOCS"               : "Quick Docs",
    "CMD_QUICK_EDIT_PREV_MATCH"           : "Previous Match",
    "CMD_QUICK_EDIT_NEXT_MATCH"           : "Next Match",
    "CMD_NEXT_DOC"                        : "Next Document",
    "CMD_PREV_DOC"                        : "Previous Document",
    "CMD_SHOW_IN_TREE"                    : "Show in File Tree",
    "CMD_SHOW_IN_OS"                      : "Show in OS",
    
    // Help menu commands
    "HELP_MENU"                           : "Help",
    "CMD_CHECK_FOR_UPDATE"                : "Check for Updates",
    "CMD_HOW_TO_USE_BRACKETS"             : "How to Use {APP_NAME}",
    "CMD_FORUM"                           : "{APP_NAME} Forum",
    "CMD_RELEASE_NOTES"                   : "Release Notes",
    "CMD_REPORT_AN_ISSUE"                 : "Report an Issue",
    "CMD_SHOW_EXTENSIONS_FOLDER"          : "Show Extensions Folder",
    "CMD_TWITTER"                         : "{TWITTER_NAME} on Twitter",
    "CMD_ABOUT"                           : "About {APP_TITLE}",


    // Special commands invoked by the native shell
    "CMD_CLOSE_WINDOW"                    : "Close Window",
    "CMD_ABORT_QUIT"                      : "Abort Quit",
    "CMD_BEFORE_MENUPOPUP"                : "Before Menu Popup",

    // Strings for main-view.html
    "EXPERIMENTAL_BUILD"                   : "experimental build",
    "DEVELOPMENT_BUILD"                    : "development build",
    "OK"                                   : "OK",
    "DONT_SAVE"                            : "Don't Save",
    "SAVE"                                 : "Save",
    "CANCEL"                               : "Cancel",
    "DELETE"                               : "Delete",
    "RELOAD_FROM_DISK"                     : "Reload from Disk",
    "KEEP_CHANGES_IN_EDITOR"               : "Keep Changes in Editor",
    "CLOSE_DONT_SAVE"                      : "Close (Don't Save)",
    "RELAUNCH_CHROME"                      : "Relaunch Chrome",
    "ABOUT"                                : "About",
    "CLOSE"                                : "Close",
    "ABOUT_TEXT_LINE1"                     : "sprint {VERSION_MINOR} {BUILD_TYPE} {VERSION}",
    "ABOUT_TEXT_LINE3"                     : "Notices, terms and conditions pertaining to third party software are located at <a href='#' class='clickable-link' data-href='{ADOBE_THIRD_PARTY}'>{ADOBE_THIRD_PARTY}</a> and incorporated by reference herein.",
    "ABOUT_TEXT_LINE4"                     : "Documentation and source at <a href='#' class='clickable-link' data-href='https://github.com/adobe/brackets/'>https://github.com/adobe/brackets/</a>",
    "ABOUT_TEXT_LINE5"                     : "Made with \u2764 and JavaScript by:",
    "ABOUT_TEXT_LINE6"                     : "Lots of people (but we're having trouble loading that data right now).",
    "ABOUT_TEXT_WEB_PLATFORM_DOCS"         : "Web Platform Docs and the Web Platform graphical logo are licensed under a Creative Commons Attribution license, <a href='#' class='clickable-link' data-href='{WEB_PLATFORM_DOCS_LICENSE}'>CC-BY 3.0 Unported</a>.",
    "UPDATE_NOTIFICATION_TOOLTIP"          : "There's a new build of {APP_NAME} available! Click here for details.",
    "UPDATE_AVAILABLE_TITLE"               : "Update Available",
    "UPDATE_MESSAGE"                       : "Hey, there's a new build of {APP_NAME} available. Here are some of the new features:",
    "GET_IT_NOW"                           : "Get it now!",
    "PROJECT_SETTINGS_TITLE"               : "Project Settings for: {0}",
    "PROJECT_SETTING_BASE_URL"             : "Live Preview Base URL",
    "PROJECT_SETTING_BASE_URL_HINT"        : "To use a local server, enter a url like http://localhost:8000/",
    "BASEURL_ERROR_INVALID_PROTOCOL"       : "The {0} protocol isn't supported by Live Preview&mdash;please use http: or https: .",
    "BASEURL_ERROR_SEARCH_DISALLOWED"      : "The base URL can't contain search parameters like \"{0}\".",
    "BASEURL_ERROR_HASH_DISALLOWED"        : "The base URL can't contain hashes like \"{0}\".",
    "BASEURL_ERROR_INVALID_CHAR"           : "Special characters like '{0}' must be %-encoded.",
    "BASEURL_ERROR_UNKOWN_ERROR"           : "Unknown error parsing Base URL",
    
    // Extension Management strings
    "INSTALL"                              : "Install",
    "UPDATE"                               : "Update",
    "REMOVE"                               : "Remove",
    "OVERWRITE"                            : "Overwrite",
    "CANT_REMOVE_DEV"                      : "Extensions in the \"dev\" folder must be manually deleted.",
    "CANT_UPDATE"                          : "The update isn't compatible with this version of {APP_NAME}.",
    "INSTALL_EXTENSION_TITLE"              : "Install Extension",
    "UPDATE_EXTENSION_TITLE"               : "Update Extension",
    "INSTALL_EXTENSION_LABEL"              : "Extension URL",
    "INSTALL_EXTENSION_HINT"               : "URL of the extension's zip file or GitHub repo",
    "INSTALLING_FROM"                      : "Installing extension from {0}\u2026",
    "INSTALL_SUCCEEDED"                    : "Installation successful!",
    "INSTALL_FAILED"                       : "Installation failed.",
    "CANCELING_INSTALL"                    : "Canceling\u2026",
    "CANCELING_HUNG"                       : "Canceling the install is taking a long time. An internal error may have occurred.",
    "INSTALL_CANCELED"                     : "Installation canceled.",
    // These must match the error codes in ExtensionsDomain.Errors.* :
    "INVALID_ZIP_FILE"                     : "The downloaded content is not a valid zip file.",
    "INVALID_PACKAGE_JSON"                 : "The package.json file is not valid (error was: {0}).",
    "MISSING_PACKAGE_NAME"                 : "The package.json file doesn't specify a package name.",
    "BAD_PACKAGE_NAME"                     : "{0} is an invalid package name.",
    "MISSING_PACKAGE_VERSION"              : "The package.json file doesn't specify a package version.",
    "INVALID_VERSION_NUMBER"               : "The package version number ({0}) is invalid.",
    "INVALID_BRACKETS_VERSION"             : "The {APP_NAME} compatibility string ({0}) is invalid.",
    "DISALLOWED_WORDS"                     : "The words ({1}) are not allowed in the {0} field.",
    "API_NOT_COMPATIBLE"                   : "The extension isn't compatible with this version of {APP_NAME}. It's installed in your disabled extensions folder.",
    "MISSING_MAIN"                         : "The package has no main.js file.",
    "EXTENSION_ALREADY_INSTALLED"          : "Installing this package will overwrite a previously installed extension. Overwrite the old extension?",
    "EXTENSION_SAME_VERSION"               : "This package is the same version as the one that is currently installed. Overwrite the existing installation?",
    "EXTENSION_OLDER_VERSION"              : "This package is version {0} which is older than the currently installed ({1}). Overwrite the existing installation?",
    "DOWNLOAD_ID_IN_USE"                   : "Internal error: download ID already in use.",
    "NO_SERVER_RESPONSE"                   : "Cannot connect to server.",
    "BAD_HTTP_STATUS"                      : "File not found on server (HTTP {0}).",
    "CANNOT_WRITE_TEMP"                    : "Unable to save download to temp file.",
    "ERROR_LOADING"                        : "The extension encountered an error while starting up.",
    "MALFORMED_URL"                        : "The URL is invalid. Please check that you entered it correctly.",
    "UNSUPPORTED_PROTOCOL"                 : "The URL must be an http or https URL.",
    "UNKNOWN_ERROR"                        : "Unknown internal error.",
    // For NOT_FOUND_ERR, see generic strings above
    "EXTENSION_MANAGER_TITLE"              : "Extension Manager",
    "EXTENSION_MANAGER_ERROR_LOAD"         : "Unable to access the extension registry. Please try again later.",
    "INSTALL_FROM_URL"                     : "Install from URL\u2026",
    "EXTENSION_AUTHOR"                     : "Author",
    "EXTENSION_DATE"                       : "Date",
    "EXTENSION_INCOMPATIBLE_NEWER"         : "This extension requires a newer version of {APP_NAME}.",
    "EXTENSION_INCOMPATIBLE_OLDER"         : "This extension currently only works with older versions of {APP_NAME}.",
    "EXTENSION_NO_DESCRIPTION"             : "No description",
    "EXTENSION_MORE_INFO"                  : "More info...",
    "EXTENSION_ERROR"                      : "Extension error",
    "EXTENSION_KEYWORDS"                   : "Keywords",
    "EXTENSION_INSTALLED"                  : "Installed",
    "EXTENSION_UPDATE_INSTALLED"           : "This extension update has been downloaded and will be installed when you quit {APP_NAME}.",
    "EXTENSION_SEARCH_PLACEHOLDER"         : "Search",
    "EXTENSION_MORE_INFO_LINK"             : "More",
    "BROWSE_EXTENSIONS"                    : "Browse Extensions",
    "EXTENSION_MANAGER_REMOVE"             : "Remove Extension",
    "EXTENSION_MANAGER_REMOVE_ERROR"       : "Unable to remove one or more extensions: {0}. {APP_NAME} will still quit.",
    "EXTENSION_MANAGER_UPDATE"             : "Update Extension",
    "EXTENSION_MANAGER_UPDATE_ERROR"       : "Unable to update one or more extensions: {0}. {APP_NAME} will still quit.",
    "MARKED_FOR_REMOVAL"                   : "Marked for removal",
    "UNDO_REMOVE"                          : "Undo",
    "MARKED_FOR_UPDATE"                    : "Marked for update",
    "UNDO_UPDATE"                          : "Undo",
    "CHANGE_AND_QUIT_TITLE"                : "Change Extensions",
    "CHANGE_AND_QUIT_MESSAGE"              : "To update or remove the marked extensions, you need to quit and restart {APP_NAME}. You'll be prompted to save unsaved changes.",
    "REMOVE_AND_QUIT"                      : "Remove Extensions and Quit",
    "CHANGE_AND_QUIT"                      : "Change Extensions and Quit",
    "UPDATE_AND_QUIT"                      : "Update Extensions and Quit",
    "EXTENSION_NOT_INSTALLED"              : "Couldn't remove extension {0} because it wasn't installed.",
    "NO_EXTENSIONS"                        : "No extensions installed yet.<br>Click on the Available tab above to get started.",
    "NO_EXTENSION_MATCHES"                 : "No extensions match your search.",
    "REGISTRY_SANITY_CHECK_WARNING"        : "Be cautious when installing extensions from an unknown source.",
    "EXTENSIONS_INSTALLED_TITLE"           : "Installed",
    "EXTENSIONS_AVAILABLE_TITLE"           : "Available",
    "EXTENSIONS_UPDATES_TITLE"             : "Updates",
    
    /**
     * Unit names
     */

    "UNIT_PIXELS"                          : "pixels",
    
    // extensions/default/DebugCommands
    "DEBUG_MENU"                                : "Debug",
    "CMD_SHOW_DEV_TOOLS"                        : "Show Developer Tools",
    "CMD_REFRESH_WINDOW"                        : "Reload {APP_NAME}",
    "CMD_NEW_BRACKETS_WINDOW"                   : "New {APP_NAME} Window",
    "CMD_SWITCH_LANGUAGE"                       : "Switch Language",
    "CMD_RUN_UNIT_TESTS"                        : "Run Tests",
    "CMD_SHOW_PERF_DATA"                        : "Show Performance Data",
    "CMD_ENABLE_NODE_DEBUGGER"                  : "Enable Node Debugger",
    "CMD_LOG_NODE_STATE"                        : "Log Node State to Console",
    "CMD_RESTART_NODE"                          : "Restart Node",
    
    "LANGUAGE_TITLE"                            : "Switch Language",
    "LANGUAGE_MESSAGE"                          : "Language:",
    "LANGUAGE_SUBMIT"                           : "Reload {APP_NAME}",
    "LANGUAGE_CANCEL"                           : "Cancel",
    "LANGUAGE_SYSTEM_DEFAULT"                   : "System Default",
    
    /**
     * Locales
     */
    "LOCALE_CS"                                 : "Czech",
    "LOCALE_DE"                                 : "German",
    "LOCALE_EN"                                 : "English",
    "LOCALE_ES"                                 : "Spanish",
    "LOCALE_FI"                                 : "Finnish",
    "LOCALE_FR"                                 : "French",
    "LOCALE_IT"                                 : "Italian",
    "LOCALE_JA"                                 : "Japanese",
    "LOCALE_NB"                                 : "Norwegian",
    "LOCALE_PL"                                 : "Polish",
    "LOCALE_PT_BR"                              : "Portuguese, Brazil",
    "LOCALE_PT_PT"                              : "Portuguese",
    "LOCALE_RU"                                 : "Russian",
    "LOCALE_SV"                                 : "Swedish",
    "LOCALE_TR"                                 : "Turkish",
    "LOCALE_ZH_CN"                              : "Chinese, simplified",
    "LOCALE_HU"                                 : "Hungarian",
    
    // extensions/default/InlineColorEditor
    "COLOR_EDITOR_CURRENT_COLOR_SWATCH_TIP"     : "Current Color",
    "COLOR_EDITOR_ORIGINAL_COLOR_SWATCH_TIP"    : "Original Color",
    "COLOR_EDITOR_RGBA_BUTTON_TIP"              : "RGBa Format",
    "COLOR_EDITOR_HEX_BUTTON_TIP"               : "Hex Format",
    "COLOR_EDITOR_HSLA_BUTTON_TIP"              : "HSLa Format",
    "COLOR_EDITOR_USED_COLOR_TIP_SINGULAR"      : "{0} (Used {1} time)",
    "COLOR_EDITOR_USED_COLOR_TIP_PLURAL"        : "{0} (Used {1} times)",
    
    // extensions/default/JavaScriptCodeHints
    "CMD_JUMPTO_DEFINITION"                     : "Jump to Definition",
<<<<<<< HEAD
    
    // Linting/errors/warnings
    "CMD_TOGGLE_LINTING"                        : "Lint Files on Save",
    "CMD_GOTO_FIRST_ERROR"                      : "Go to First Error/Warning",
    "ERRORS_PANEL_TITLE"                        : "{0} Errors",
    "SINGLE_ERROR"                              : "1 {0} Error",
    "MULTIPLE_ERRORS"                           : "{1} {0} Errors",
    "NO_ERRORS"                                 : "No {0} errors - good job!",
    "LINT_DISABLED"                             : "Linting is disabled",
    "NO_LINT_AVAILABLE"                         : "No linter available for {0}",
    "NOTHING_TO_LINT"                           : "Nothing to lint",
    
=======
    "CMD_SHOW_PARAMETER_HINT"                   : "Show Parameter Hint",
    "NO_ARGUMENTS"                              : "<no parameters>",

>>>>>>> dc1aa3ec
    // extensions/default/JSLint
    "JSLINT_NAME"                               : "JSLint",
    
    // extensions/default/QuickView
    "CMD_ENABLE_QUICK_VIEW"                     : "Quick View on Hover",
    
    // extensions/default/WebPlatformDocs
    "DOCS_MORE_LINK"                            : "Read more"
});<|MERGE_RESOLUTION|>--- conflicted
+++ resolved
@@ -452,7 +452,8 @@
     
     // extensions/default/JavaScriptCodeHints
     "CMD_JUMPTO_DEFINITION"                     : "Jump to Definition",
-<<<<<<< HEAD
+    "CMD_SHOW_PARAMETER_HINT"                   : "Show Parameter Hint",
+    "NO_ARGUMENTS"                              : "<no parameters>",
     
     // Linting/errors/warnings
     "CMD_TOGGLE_LINTING"                        : "Lint Files on Save",
@@ -465,11 +466,6 @@
     "NO_LINT_AVAILABLE"                         : "No linter available for {0}",
     "NOTHING_TO_LINT"                           : "Nothing to lint",
     
-=======
-    "CMD_SHOW_PARAMETER_HINT"                   : "Show Parameter Hint",
-    "NO_ARGUMENTS"                              : "<no parameters>",
-
->>>>>>> dc1aa3ec
     // extensions/default/JSLint
     "JSLINT_NAME"                               : "JSLint",
     
