/*
 * Copyright (c) 2012 Adobe Systems Incorporated. All rights reserved.
 * 
 * Permission is hereby granted, free of charge, to any person obtaining a
 * copy of this software and associated documentation files (the "Software"), 
 * to deal in the Software without restriction, including without limitation 
 * the rights to use, copy, modify, merge, publish, distribute, sublicense, 
 * and/or sell copies of the Software, and to permit persons to whom the 
 * Software is furnished to do so, subject to the following conditions:
 *  
 * The above copyright notice and this permission notice shall be included in
 * all copies or substantial portions of the Software.
 *  
 * THE SOFTWARE IS PROVIDED "AS IS", WITHOUT WARRANTY OF ANY KIND, EXPRESS OR
 * IMPLIED, INCLUDING BUT NOT LIMITED TO THE WARRANTIES OF MERCHANTABILITY, 
 * FITNESS FOR A PARTICULAR PURPOSE AND NONINFRINGEMENT. IN NO EVENT SHALL THE
 * AUTHORS OR COPYRIGHT HOLDERS BE LIABLE FOR ANY CLAIM, DAMAGES OR OTHER 
 * LIABILITY, WHETHER IN AN ACTION OF CONTRACT, TORT OR OTHERWISE, ARISING 
 * FROM, OUT OF OR IN CONNECTION WITH THE SOFTWARE OR THE USE OR OTHER 
 * DEALINGS IN THE SOFTWARE.
 * 
 */

/*jslint vars: true, plusplus: true, devel: true, nomen: true, indent: 4, maxerr: 50 */
/*global define */

define({
    
    /**
     * Errors
     */

    // General file io error strings
    "GENERIC_ERROR"                     : "(ошибка {0})",
    "NOT_FOUND_ERR"                     : "Файл не найден",
    "NOT_READABLE_ERR"                  : "Файл не может быть прочитан",
    "NO_MODIFICATION_ALLOWED_ERR"       : "Целевая директория не может быть изменена.",
    "NO_MODIFICATION_ALLOWED_ERR_FILE"  : "Ограничение прав не позволяет сделать изменения.",
    "CONTENTS_MODIFIED_ERR"             : "Файл был изменен другим приложением.",
    "FILE_EXISTS_ERR"                   : "Файл уже существует.",
    "FILE"                              : "файл",
    "DIRECTORY"                         : "директория",

    // Project error strings
    "ERROR_LOADING_PROJECT"             : "Ошибка при загрузке проекта",
    "OPEN_DIALOG_ERROR"                 : "Произошла ошибка при показе диалога открытия файлов. (ошибка {0})",
    "REQUEST_NATIVE_FILE_SYSTEM_ERROR"  : "Произошла ошибка при загрузке директории <span class='dialog-filename'>{0}</span>. (ошибка {1})",
    "READ_DIRECTORY_ENTRIES_ERROR"      : "Произошла ошибка при чтении содержимого директории <span class='dialog-filename'>{0}</span>. (ошибка {1})",

    // File open/save error string
    "ERROR_OPENING_FILE_TITLE"          : "Ошибка открытия файла",
    "ERROR_OPENING_FILE"                : "Произошла ошибка при попытке открыть файл <span class='dialog-filename'>{0}</span>. {1}",
    "ERROR_OPENING_FILES"               : "Произошла ошибка при попытке открыть файлы: ",
    "ERROR_RELOADING_FILE_TITLE"        : "Ошибка перезагрузки изменений с диска",
    "ERROR_RELOADING_FILE"              : "Произошла ошибка при попытке перезагрузить файл <span class='dialog-filename'>{0}</span>. {1}",
    "ERROR_SAVING_FILE_TITLE"           : "Ошибка сохранения файла",
    "ERROR_SAVING_FILE"                 : "Произошла ошибка при попытке сохранить файл <span class='dialog-filename'>{0}</span>. {1}",
    "ERROR_RENAMING_FILE_TITLE"         : "Ошибка переименования файла",
    "ERROR_RENAMING_FILE"               : "Произошла ошибка при попытке переименовать файл <span class='dialog-filename'>{0}</span>. {1}",
    "ERROR_DELETING_FILE_TITLE"         : "Ошибка удаления файла",
    "ERROR_DELETING_FILE"               : "Произошла ошибка при попытке удалить файл <span class='dialog-filename'>{0}</span>. {1}",
    "INVALID_FILENAME_TITLE"            : "Неверное имя файла",
    "INVALID_FILENAME_MESSAGE"          : "Имена файлов не могут содержать следующие символы: /?*:;{}<>\\|",
    "FILE_ALREADY_EXISTS"               : "Файл <span class='dialog-filename'>{0}</span> уже существует.",
    "ERROR_CREATING_FILE_TITLE"         : "Ошибка создания файла",
    "ERROR_CREATING_FILE"               : "Произошла ошибка при попытке создать файл <span class='dialog-filename'>{0}</span>. {1}",

    // Application error strings
    "ERROR_IN_BROWSER_TITLE"            : "К сожалению, запуск {APP_NAME} в браузере пока что не поддерживается.",
    "ERROR_IN_BROWSER"                  : "{APP_NAME} разработан на HTML, но пока что может работать только как настольное приложение, чтобы вы могли редактировать локальные файлы. Пожалуйста, используйте специальную оболочку (проект <b>github.com/adobe/brackets-shell</b>) для запуска {APP_NAME}.",

    // ProjectManager max files error string
    "ERROR_MAX_FILES_TITLE"             : "Ошибка индексирования файлов",
    "ERROR_MAX_FILES"                   : "Количество файлов превышает предельно допустимое. Команды использующие индекс файлов могут работать некорректно.",

    // Live Development error strings
    "ERROR_LAUNCHING_BROWSER_TITLE"     : "Ошибка запуска браузера.",
    "ERROR_CANT_FIND_CHROME"            : "Браузер Google Chrome не найден. Пожалуйста, убедитесь, что он установлен.",
    "ERROR_LAUNCHING_BROWSER"           : "Произошла ошибка при запуске браузера. (ошибка {0})",
    
    "LIVE_DEVELOPMENT_ERROR_TITLE"      : "Ошибка функции Live Preview",
    "LIVE_DEVELOPMENT_RELAUNCH_TITLE"   : "Соединение с браузером",
    "LIVE_DEVELOPMENT_ERROR_MESSAGE"    : "Функция Live Preview требует перезапуска Chrome с включенной функцией удаленной отладки. <br /><br />Перезапустить Chrome с удаленной отладкой?",
    "LIVE_DEV_LOADING_ERROR_MESSAGE"    : "Невозможно загрузить страницу Live Preview",
    "LIVE_DEV_NEED_HTML_MESSAGE"        : "Откройте HTML файл для того чтобы запустить интерактивную разработку.",
    "LIVE_DEV_NEED_BASEURL_MESSAGE"     : "Для запуска Live Preview с серверным файлом, вы должны указать базовый URL проекта.",
    "LIVE_DEV_SERVER_NOT_READY_MESSAGE" : "Ошибка запуска HTTP сервера для Live Preview. Попытайтесь снова.",
    "LIVE_DEVELOPMENT_INFO_TITLE"       : "Добро пожаловать в Live Preview!",
    "LIVE_DEVELOPMENT_INFO_MESSAGE"     : "Live Preview, функция синхронного предпросмотра, подключает браузер к среде разработки {APP_NAME}. Эта функция загружает HTML файл для предварительного просмотра в браузере  и мгновенно отображает все изменения при редактировании кода.<br /><br />В данной версии {APP_NAME}, функция Live Preview пока что работает только с <strong>Google Chrome</strong> и обновления в реальном времени отображаются только при редактировании <strong>CSS или HTML файлов</strong>. Изменения в JavaScript файлах автоматически перезагружают страницу при сохранении.<br /><br />(Это сообщение будет показано только один раз.)",
    "LIVE_DEVELOPMENT_TROUBLESHOOTING"  : "Для дополнительной информации, смотрите <a href='{0}' title='{0}'>Поиск и устранение неисправностей ошибок подключения Live Preview</a>.",
    
    "LIVE_DEV_STATUS_TIP_NOT_CONNECTED" : "Live Preview: Синхронный предпросмотр",
    "LIVE_DEV_STATUS_TIP_PROGRESS1"     : "Live Preview: Подключение\u2026",
    "LIVE_DEV_STATUS_TIP_PROGRESS2"     : "Live Preview: Инициализация\u2026",
    "LIVE_DEV_STATUS_TIP_CONNECTED"     : "Отсоединить Live Preview",
    "LIVE_DEV_STATUS_TIP_OUT_OF_SYNC"   : "Live Preview (Для отображения изменений сохраните их)",
    "LIVE_DEV_STATUS_TIP_SYNC_ERROR"    : "Live Preview (Не обновляется из-за синтактической ошибки)",
    
    "LIVE_DEV_DETACHED_REPLACED_WITH_DEVTOOLS" : "Функция Live Preview была отключена при открытии инструментов разработки в браузере",
    "LIVE_DEV_DETACHED_TARGET_CLOSED"          : "Функция Live Preview была отключена при закрытия страницы в браузере",
    "LIVE_DEV_NAVIGATED_AWAY"                  : "Функция Live Preview была отключена при переходе на страницу не принадлежащую проекту",
    "LIVE_DEV_CLOSED_UNKNOWN_REASON"           : "Функция Live Preview была отменена по неизвестной причине ({0})",
    
    "SAVE_CLOSE_TITLE"                  : "Сохранить изменения",
    "SAVE_CLOSE_MESSAGE"                : "Вы хотите сохранить изменения, которые вы сделали в документе <span class='dialog-filename'>{0}</span>?",
    "SAVE_CLOSE_MULTI_MESSAGE"          : "Вы хотите сохранить изменения для следующих файлов?",
    "EXT_MODIFIED_TITLE"                : "Внешние изменения",
    "CONFIRM_FOLDER_DELETE_TITLE"       : "Подтвердить удаление",
    "CONFIRM_FOLDER_DELETE"             : "Вы уверены что вы хотите удалить директорию <span class='dialog-filename'>{0}</span>?",
    "FILE_DELETED_TITLE"                : "Файл удален",
    "EXT_MODIFIED_WARNING"              : "<span class='dialog-filename'>{0}</span> был изменен на диске.<br /><br />Вы хотите сохранить ваши изменения и перезаписать внешние?",
    "EXT_MODIFIED_MESSAGE"              : "<span class='dialog-filename'>{0}</span> был изменен на диске, но так же имеются несохраненные изменения в {APP_NAME}.<br /><br />Какую версию вы хотите оставить?",
    "EXT_DELETED_MESSAGE"               : "<span class='dialog-filename'>{0}</span> был удален на диске, но имеются несохраненные изменения в {APP_NAME}.<br /><br />Вы хотите оставить ваши изменения?",
    
    // Generic dialog/button labels
    "OK"                                : "ОК",
    "CANCEL"                            : "Отменить",
    "DONT_SAVE"                         : "Не сохранять",
    "SAVE"                              : "Сохранить",
    "SAVE_AS"                           : "Сохранить как\u2026",
    "SAVE_AND_OVERWRITE"                : "Перезаписать",
    "DELETE"                            : "Удалить",
    "BUTTON_YES"                        : "Да",
    "BUTTON_NO"                         : "Нет",
        
    // Find, Replace, Find in Files
    "FIND_RESULT_COUNT"                 : "{0} результатов",
    "FIND_RESULT_COUNT_SINGLE"          : "1 результат",
    "FIND_NO_RESULTS"                   : "Не найдено",
    "REPLACE_PLACEHOLDER"               : "Заменить\u2026",
    "BUTTON_REPLACE_ALL"                : "Все\u2026",
    "BUTTON_REPLACE"                    : "Заменить",
    "BUTTON_NEXT"                       : "\u25B6",
    "BUTTON_PREV"                       : "\u25C0",
    "BUTTON_NEXT_HINT"                  : "Следующее совпадение",
    "BUTTON_PREV_HINT"                  : "Предыдущее совпадение",
    "BUTTON_CASESENSITIVE_HINT"         : "С учетом регистра",
    "BUTTON_REGEXP_HINT"                : "Регулярное выражение",

    "OPEN_FILE"                         : "Открыть файл",
    "SAVE_FILE_AS"                      : "Сохранить файл",
    "CHOOSE_FOLDER"                     : "Выбрать директорию",

    "RELEASE_NOTES"                     : "Примечания к выпуску",
    "NO_UPDATE_TITLE"                   : "Обновления отсутствуют",
    "NO_UPDATE_MESSAGE"                 : "Вы используете последнюю версию {APP_NAME}.",

    // Replace All (in single file)
    "FIND_REPLACE_TITLE_PART1"          : "Заменить \"",
    "FIND_REPLACE_TITLE_PART2"          : "\" на \"",
    "FIND_REPLACE_TITLE_PART3"          : "\" &mdash; {2} {0} {1}",

    // Find in Files
    "FIND_IN_FILES_TITLE_PART1"         : "\"",
    "FIND_IN_FILES_TITLE_PART2"         : "\" найдено",
    "FIND_IN_FILES_TITLE_PART3"         : "&mdash; {0} {1} {2} в {3} {4}",
    "FIND_IN_FILES_SCOPED"              : "в <span class='dialog-filename'>{0}</span>",
    "FIND_IN_FILES_NO_SCOPE"            : "в проекте",
    "FIND_IN_FILES_FILE"                : "файле",
    "FIND_IN_FILES_FILES"               : "файлах",
    "FIND_IN_FILES_MATCH"               : "совпадение",
    "FIND_IN_FILES_MATCHES"             : "совпадений",
    "FIND_IN_FILES_MORE_THAN"           : "Более ",
    "FIND_IN_FILES_PAGING"              : "{0}&mdash;{1}",
    "FIND_IN_FILES_FILE_PATH"           : "<span class='dialog-filename'>{0}</span> {2} <span class='dialog-path'>{1}</span>", // We shoudl use normal dashes on Windows instead of em dash eventually
    "ERROR_FETCHING_UPDATE_INFO_TITLE"  : "Ошибка при получении информации об обновлениях",
    "ERROR_FETCHING_UPDATE_INFO_MSG"    : "Ошибка при получении информации о последних обновлениях с сервера. Пожалуйста, убедитесь, что вы подключены к интернету и попробуйте снова. ",

    /**
     * ProjectManager
     */
    "PROJECT_LOADING"   : "Загрузка\u2026",
    "UNTITLED"          : "Без названия",
    "WORKING_FILES"     : "Рабочие файлы",

    /**
     * Keyboard modifier names
     */
    "KEYBOARD_CTRL"   : "Ctrl",
    "KEYBOARD_SHIFT"  : "Shift",
    "KEYBOARD_SPACE"  : "Space",
    
    /**
     * StatusBar strings
     */
    "STATUSBAR_CURSOR_POSITION"             : "Строка {0}, Столбец {1}",
    "STATUSBAR_SELECTION_CH_SINGULAR"       : " \u2014 Выделен {0} столбец",
    "STATUSBAR_SELECTION_CH_PLURAL"         : " \u2014 Выделено {0} столбцов",
    "STATUSBAR_SELECTION_LINE_SINGULAR"     : " \u2014 Выделена {0} строка",
    "STATUSBAR_SELECTION_LINE_PLURAL"       : " \u2014 Выделено {0} строк",
    "STATUSBAR_INDENT_TOOLTIP_SPACES"       : "Нажмите чтобы использовать пробелы для отступа",
    "STATUSBAR_INDENT_TOOLTIP_TABS"         : "Нажмите чтобы использовать табуляцию для отступа",
    "STATUSBAR_INDENT_SIZE_TOOLTIP_SPACES"  : "Нажмите чтобы изменить количества пробелов для отступа",
    "STATUSBAR_INDENT_SIZE_TOOLTIP_TABS"    : "Нажмите чтобы изменить ширину табуляции в столбцах",
    "STATUSBAR_SPACES"                      : "Пробелы:",
    "STATUSBAR_TAB_SIZE"                    : "Табуляция:",
    "STATUSBAR_LINE_COUNT_SINGULAR"         : "\u2014 {0} строка",
    "STATUSBAR_LINE_COUNT_PLURAL"           : "\u2014 {0} строк",
    "STATUSBAR_USER_EXTENSIONS_DISABLED"    : "Расширения отключены",

    // CodeInspection: errors/warnings
    "ERRORS_PANEL_TITLE_MULTIPLE"           : "{0} ошибок",
    "SINGLE_ERROR"                          : "1 ошибка {0}",
    "MULTIPLE_ERRORS"                       : "{1} ошибок {0}",
    "NO_ERRORS"                             : "{0} не нашел ошибок &mdash; отлично!",
    "NO_ERRORS_MULTIPLE_PROVIDER"           : "Ошибок не найдено &mdash; отлично!",
    "LINT_DISABLED"                         : "Статический анализ отключен",
    "NO_LINT_AVAILABLE"                     : "Нет статического анализатора для {0}",
    "NOTHING_TO_LINT"                       : "Не подлежит статическому анализу",
    
    
    /**
     * Command Name Constants
     */

    // File menu commands
    "FILE_MENU"                           : "Файл",
    "CMD_FILE_NEW_UNTITLED"               : "Новый",
    "CMD_FILE_NEW"                        : "Новый файл",
    "CMD_FILE_NEW_FOLDER"                 : "Новая директория",
    "CMD_FILE_OPEN"                       : "Открыть\u2026",
    "CMD_ADD_TO_WORKING_SET"              : "Добавить в рабочий набор",

    "CMD_OPEN_FOLDER"                     : "Открыть директорию\u2026",
    "CMD_FILE_CLOSE"                      : "Закрыть",
    "CMD_FILE_CLOSE_ALL"                  : "Закрыть все",
    "CMD_FILE_CLOSE_LIST"                 : "Закрыть список",
    "CMD_FILE_CLOSE_OTHERS"               : "Закрыть остальные",
    "CMD_FILE_CLOSE_ABOVE"                : "Закрыть остальные сверху",
    "CMD_FILE_CLOSE_BELOW"                : "Закрыть остальные снизу",
    "CMD_FILE_SAVE"                       : "Сохранить",
    "CMD_FILE_SAVE_AS"                    : "Сохранить как\u2026",
    "CMD_FILE_SAVE_ALL"                   : "Сохранить все",
    "CMD_FILE_SAVE_AS"                    : "Сохранить как\u2026",
    "CMD_LIVE_FILE_PREVIEW"               : "Live Preview",
    "CMD_PROJECT_SETTINGS"                : "Настройки проекта\u2026",
    "CMD_FILE_RENAME"                     : "Переименовать",
<<<<<<< HEAD
    "CMD_FILE_DELETE"                     : "Удалить",
    "CMD_INSTALL_EXTENSION"               : "Установить расширение\u2026",
    "CMD_EXTENSION_MANAGER"               : "Менеджер расширений\u2026",
    "CMD_FILE_REFRESH"                    : "Обновить дерево проекта",
    "CMD_QUIT"                            : "Выйти",
    // Used in native File menu on Windows
    "CMD_EXIT"                            : "Выйти",
=======
    "CMD_EXTENSION_MANAGER"               : "Менеджер расширений\u2026",
    "CMD_QUIT"                            : "Выход",
>>>>>>> 734c236c

    // Edit menu commands
    "EDIT_MENU"                           : "Правка",
    "CMD_UNDO"                            : "Отменить",
    "CMD_REDO"                            : "Повторить",
    "CMD_CUT"                             : "Вырезать",
    "CMD_COPY"                            : "Копировать",
    "CMD_PASTE"                           : "Вставить",
    "CMD_SELECT_ALL"                      : "Выделить все",
    "CMD_SELECT_LINE"                     : "Выделить строку",
    "CMD_FIND"                            : "Найти",
    "CMD_FIND_FIELD_PLACEHOLDER"          : "Найти\u2026",
    "CMD_FIND_IN_FILES"                   : "Найти в файлах",
    "CMD_FIND_IN_SUBTREE"                 : "Найти в\u2026",
    "CMD_FIND_NEXT"                       : "Найти след.",
    "CMD_FIND_PREVIOUS"                   : "Найти пред.",
    "CMD_REPLACE"                         : "Заменить",
    "CMD_INDENT"                          : "Сделать отступ",
    "CMD_UNINDENT"                        : "Убрать отступ",
    "CMD_DUPLICATE"                       : "Дублировать",
    "CMD_DELETE_LINES"                    : "Удалить строку",
    "CMD_COMMENT"                         : "Вкл./выкл. строчный комментарий",
    "CMD_BLOCK_COMMENT"                   : "Вкл./выкл. блочный комментарий",
    "CMD_LINE_UP"                         : "Переместить строку вверх",
    "CMD_LINE_DOWN"                       : "Переместить строку вниз",
    "CMD_OPEN_LINE_ABOVE"                 : "Встравить строку сверху",
    "CMD_OPEN_LINE_BELOW"                 : "Вставить строку снизу",
    "CMD_TOGGLE_CLOSE_BRACKETS"           : "Автоматически закрывать скобкуи",
    "CMD_SHOW_CODE_HINTS"                 : "Показывать подсказки в коде",
    
    // View menu commands
    "VIEW_MENU"                           : "Вид",
    "CMD_HIDE_SIDEBAR"                    : "Скрыть боковую панель",
    "CMD_SHOW_SIDEBAR"                    : "Показать боковую панель",
    "CMD_INCREASE_FONT_SIZE"              : "Увеличить размер шрифта",
    "CMD_DECREASE_FONT_SIZE"              : "Уменьшить размер шрифта",
    "CMD_RESTORE_FONT_SIZE"               : "Восстановить размер шрифта",
    "CMD_SCROLL_LINE_UP"                  : "Прокрутить на строку вверх",
    "CMD_SCROLL_LINE_DOWN"                : "Прокрутить на строку вниз",
    "CMD_TOGGLE_LINE_NUMBERS"             : "Номера строк",
    "CMD_TOGGLE_ACTIVE_LINE"              : "Подсвечивать активную строку",
    "CMD_TOGGLE_WORD_WRAP"                : "Заворачивать строки",
    "CMD_LIVE_HIGHLIGHT"                  : "Подсвечивать в Live Preview",
    "CMD_VIEW_TOGGLE_INSPECTION"          : "Анализировать при сохранении",
    "CMD_SORT_WORKINGSET_BY_ADDED"        : "Сортировать по порядку добавления",
    "CMD_SORT_WORKINGSET_BY_NAME"         : "Сортировать по имени",
    "CMD_SORT_WORKINGSET_BY_TYPE"         : "Сортировать по типу",
    "CMD_SORT_WORKINGSET_AUTO"            : "Автоматическая сортировка",

    // Navigate menu Commands
    "NAVIGATE_MENU"                       : "Навигация",
    "CMD_QUICK_OPEN"                      : "Быстрое открытие",
    "CMD_GOTO_LINE"                       : "Перейти к строке",
    "CMD_GOTO_DEFINITION"                 : "Найти определение",
    "CMD_GOTO_FIRST_PROBLEM"              : "Перейти к первой ошибке",
    "CMD_TOGGLE_QUICK_EDIT"               : "Быстрое редактирование",
    "CMD_TOGGLE_QUICK_DOCS"               : "Быстрая документация",
    "CMD_QUICK_EDIT_PREV_MATCH"           : "Предыдущее совпадение",
    "CMD_QUICK_EDIT_NEXT_MATCH"           : "Следующее совпадение",
    "CMD_CSS_QUICK_EDIT_NEW_RULE"         : "Новое правило",
    "CMD_NEXT_DOC"                        : "Следующий документ",
    "CMD_PREV_DOC"                        : "Предыдущий документ",
    "CMD_SHOW_IN_TREE"                    : "Показать в дереве проекта",
    "CMD_SHOW_IN_OS"                      : "Показать в оперативной системе",
    
    // Help menu commands
    "HELP_MENU"                           : "Помощь",
    "CMD_CHECK_FOR_UPDATE"                : "Проверить на обновления",
    "CMD_HOW_TO_USE_BRACKETS"             : "Как использовать {APP_NAME}",
    "CMD_FORUM"                           : "Форум {APP_NAME}",
    "CMD_RELEASE_NOTES"                   : "Примечания к выпуску",
    "CMD_REPORT_AN_ISSUE"                 : "Сообщить о проблеме",
    "CMD_SHOW_EXTENSIONS_FOLDER"          : "Показать директорию расширений",
    "CMD_TWITTER"                         : "{TWITTER_NAME} в Twitter",
    "CMD_ABOUT"                           : "О {APP_TITLE}",
    "CMD_OPEN_PREFERENCES"                : "Открыть файл настроек",

    // Strings for main-view.html
    "EXPERIMENTAL_BUILD"                   : "Экспериментальная сборка",
    "DEVELOPMENT_BUILD"                    : "Сборка для разработчиков",
    "RELOAD_FROM_DISK"                     : "Перезагрузить с диска",
    "KEEP_CHANGES_IN_EDITOR"               : "Оставить изменения в редакторе",
    "CLOSE_DONT_SAVE"                      : "Закрыть (Не сохранять)",
    "RELAUNCH_CHROME"                      : "Перезапустить Chrome",
    "ABOUT"                                : "О программе",
    "CLOSE"                                : "Закрыть",
    "ABOUT_TEXT_LINE1"                     : "sprint {VERSION_MINOR} {BUILD_TYPE} {VERSION}",
    "ABOUT_TEXT_LINE3"                     : "Внимание, правила и условия, относящиеся к стороннему программному обеспечению находятся на <a href='{ADOBE_THIRD_PARTY}'>{ADOBE_THIRD_PARTY}</a> и включены здесь в качестве ссылки.",
    "ABOUT_TEXT_LINE4"                     : "Документация и исходные коды находятся на <a href='https://github.com/adobe/brackets/'>https://github.com/adobe/brackets/</a>",
    "ABOUT_TEXT_LINE5"                     : "Разработчики, сделавшие этот редактор с \u2764 и на JavaScript:",
    "ABOUT_TEXT_LINE6"                     : "Длинный список инженеров, но, к сожалению, в данный момент мы не можем его показать.",
    "ABOUT_TEXT_WEB_PLATFORM_DOCS"         : "Web Platform Docs and the Web Platform graphical logo are licensed under a Creative Commons Attribution license, <a href='{WEB_PLATFORM_DOCS_LICENSE}'>CC-BY 3.0 Unported</a>.",
    "UPDATE_NOTIFICATION_TOOLTIP"          : "Новая сборка {APP_NAME} доступна! Нажмите здесь для подробностей.",
    "UPDATE_AVAILABLE_TITLE"               : "Доступно обновление",
    "UPDATE_MESSAGE"                       : "Эй, новая версия {APP_NAME} доступна. Вот некоторые из новых функций:",
    "GET_IT_NOW"                           : "Установить немедленно!",
    "PROJECT_SETTINGS_TITLE"               : "Настройки проекта для: {0}",
    "PROJECT_SETTING_BASE_URL"             : "Базовый URL для Live Preview",
    "PROJECT_SETTING_BASE_URL_HINT"        : "(оставьте пустым для просмотра локальных файлов)",
    "BASEURL_ERROR_INVALID_PROTOCOL"       : "Протокол {0} не поддерживается Live Preview &mdash; пожалуйста, используйте http: или https: .",
    "BASEURL_ERROR_SEARCH_DISALLOWED"      : "Базовый URL не может содержать такие параметры поиска как \"{0}\".",
    "BASEURL_ERROR_HASH_DISALLOWED"        : "Базовый URL не может содержать такие хеши как \"{0}\".",
    "BASEURL_ERROR_INVALID_CHAR"           : "Специальные символы как '{0}' должны быть %-экранированы.",
    "BASEURL_ERROR_UNKNOWN_ERROR"          : "Неизвестная ошибка при синтаксическом разборе основного URL",
    
    // CSS Quick Edit
    "BUTTON_NEW_RULE"                      : "Новое правило",
    
    // Extension Management strings
    "INSTALL"                              : "Установить",
    "UPDATE"                               : "Обновить",
    "REMOVE"                               : "Удалить",
    "OVERWRITE"                            : "Переустановить",
    "CANT_REMOVE_DEV"                      : "Расширения, установленные в директории \"dev\", должны удаляться вручную.",
    "CANT_UPDATE"                          : "Это обновление не совместимо с данной версией {APP_NAME}.",
    "CANT_UPDATE_DEV"                      : "Расширения, установленные в директории \"dev\", не могут быть автоматически обновлены.",
    "INSTALL_EXTENSION_TITLE"              : "Установка расширения",
    "UPDATE_EXTENSION_TITLE"               : "Обновление расширения",
    "INSTALL_EXTENSION_LABEL"              : "URL расширения",
    "INSTALL_EXTENSION_HINT"               : "URL zip-файла расширения или репозитория GitHub",
    "INSTALLING_FROM"                      : "Установка расщирения с {0}\u2026",
    "INSTALL_SUCCEEDED"                    : "Установка завершена успешно!",
    "INSTALL_FAILED"                       : "Не удалось установить.",
    "CANCELING_INSTALL"                    : "Отмена\u2026",
    "CANCELING_HUNG"                       : "Отмена установки занимает продложительное время. Возможно по причине внутренней ошибки.",
    "INSTALL_CANCELED"                     : "Установка отменена.",
    // These must match the error codes in ExtensionsDomain.Errors.* :
    "INVALID_ZIP_FILE"                     : "Скачанный файл не является zip-файлом.",
    "INVALID_PACKAGE_JSON"                 : "Файл package.json не корректен (ошибка: {0}).",
    "MISSING_PACKAGE_NAME"                 : "Файл package.json не содержит имени пакета.",
    "BAD_PACKAGE_NAME"                     : "{0} не является корректным именем пакета.",
    "MISSING_PACKAGE_VERSION"              : "Файл package.json не содержит версии пакета.",
    "INVALID_VERSION_NUMBER"               : "Версия пакета ({0}) некорректна.",
    "INVALID_BRACKETS_VERSION"             : "Стока совместимости с {APP_NAME} ({0}) некорректна.",
    "DISALLOWED_WORDS"                     : "Слова ({1}) недопустимы в поле {0}.",
    "API_NOT_COMPATIBLE"                   : "Расширение несовместимо с данной версией {APP_NAME}. Расширение установлено в директории disabled.",
    "MISSING_MAIN"                         : "Пакет не содержит файл main.js.",
    "EXTENSION_ALREADY_INSTALLED"          : "Установка этого пакета перезапишет установленное расширение. Перезаписать существующее расширение?",
    "EXTENSION_SAME_VERSION"               : "Версия данного пакета совпадает с версией установленного расширения. Перезаписать существующее расширение?",
    "EXTENSION_OLDER_VERSION"              : "Версия данного пакета ({0}) старее версии уставновленного расширения ({1}). Перезаписать существующее расширение?",
    "DOWNLOAD_ID_IN_USE"                   : "Внутренняя ошибка: идентификатор закачки уже используется.",
    "NO_SERVER_RESPONSE"                   : "Невозможно присоединиться к серверу.",
    "BAD_HTTP_STATUS"                      : "Файл не найден на сервере (HTTP {0}).",
    "CANNOT_WRITE_TEMP"                    : "Невозможно сохранить закачку во временный файл.",
    "ERROR_LOADING"                        : "Ошибка при запуске расширения.",
    "MALFORMED_URL"                        : "Некорректный URL. Пожалуйста, убедитесь в его правильности.",
    "UNSUPPORTED_PROTOCOL"                 : "URL должен использовать протокол http or https.",
    "UNKNOWN_ERROR"                        : "Неизвестная внутрення ошибка.",
    // For NOT_FOUND_ERR, see generic strings above
    "EXTENSION_MANAGER_TITLE"              : "Менеджер расширений",
    "EXTENSION_MANAGER_ERROR_LOAD"         : "Невозможно подсоединиться к каталогу расширений. Пожалуйста, попытайтесь еще раз.",
    "INSTALL_FROM_URL"                     : "Установить с URL\u2026",
    "EXTENSION_AUTHOR"                     : "Автор",
    "EXTENSION_DATE"                       : "Дата",
    "EXTENSION_INCOMPATIBLE_NEWER"         : "Это расширение требует новой версии {APP_NAME}.",
    "EXTENSION_INCOMPATIBLE_OLDER"         : "Это расширение работает только с предыдущими версиями {APP_NAME}.",
    "EXTENSION_LATEST_INCOMPATIBLE_NEWER"  : "Версия {0} данного расширения требует новой версии {APP_NAME}. Вы можете установить предыдущую версию расширения{1}.",
    "EXTENSION_LATEST_INCOMPATIBLE_OLDER"  : "Версия {0} данного расширения требует предыдущей версии {APP_NAME}. Вы можете установить предыдущую версию {1}.",
    "EXTENSION_NO_DESCRIPTION"             : "Описание отсутвует",
    "EXTENSION_MORE_INFO"                  : "Подробнее\u2026",
    "EXTENSION_ERROR"                      : "Ошибка расширения",
    "EXTENSION_KEYWORDS"                   : "Ключевые слова",
    "EXTENSION_INSTALLED"                  : "Установлено",
    "EXTENSION_UPDATE_INSTALLED"           : "Данное расширение было скачано и будет установлено после перегрузки {APP_NAME}.",
    "EXTENSION_SEARCH_PLACEHOLDER"         : "Поиск",
    "EXTENSION_MORE_INFO_LINK"             : "Подробнее",
    "BROWSE_EXTENSIONS"                    : "Просмотреть расширения",
    "EXTENSION_MANAGER_REMOVE"             : "Удалить расширение",
    "EXTENSION_MANAGER_REMOVE_ERROR"       : "Невозможно удалить одно или более расширений: {0}. {APP_NAME} продолжит перезагрузку.",
    "EXTENSION_MANAGER_UPDATE"             : "Обновить расширение",
    "EXTENSION_MANAGER_UPDATE_ERROR"       : "Невозможно обновить одно или более расширений: {0}. {APP_NAME} продолжит перезагрузку.",
    "MARKED_FOR_REMOVAL"                   : "Отмечено для удаления",
    "UNDO_REMOVE"                          : "Не удалять",
    "MARKED_FOR_UPDATE"                    : "Отмечено для обновления",
    "UNDO_UPDATE"                          : "Не обновлять",
    "CHANGE_AND_RELOAD_TITLE"              : "Измененные расширения",
    "CHANGE_AND_RELOAD_MESSAGE"            : "Для обновления или удаления расширений, {APP_NAME} будет перезагружен. Вам будет предложено сохранить несохраненные изменения.",
    "REMOVE_AND_RELOAD"                    : "Удалить расширения и перегрузиться",
    "CHANGE_AND_RELOAD"                    : "Изменить расширения и перегрузиться",
    "UPDATE_AND_RELOAD"                    : "Обновить расширения и перегрузиться",
    "PROCESSING_EXTENSIONS"                : "Обработка изменений в расширениях\u2026",
    "EXTENSION_NOT_INSTALLED"              : "Невозможно удалить расширение {0}, оно не было установлено.",
    "NO_EXTENSIONS"                        : "Нет установленных расширений.<br>Перейдите на закладку Доступные чтобы начать работу с расширениями.",
    "NO_EXTENSION_MATCHES"                 : "Не найдено расширений по критерию поиска.",
    "REGISTRY_SANITY_CHECK_WARNING"        : "Будеть осторожны при установке расширений из неизвестных источников.",
    "EXTENSIONS_INSTALLED_TITLE"           : "Установленные",
    "EXTENSIONS_AVAILABLE_TITLE"           : "Доступные",
    "EXTENSIONS_UPDATES_TITLE"             : "Обновления",
    
    "INLINE_EDITOR_NO_MATCHES"             : "Нет найдено совпадений.",
    "CSS_QUICK_EDIT_NO_MATCHES"            : "Существующих правил CSS соответвующих выделенному тексту не определено. <br> Выберите \"Новое правило\" чтобы создать новое.",
    "CSS_QUICK_EDIT_NO_STYLESHEETS"        : "Ваш проект не содержит таблиц стилей (stylesheets).<br>Создайте его чтобы добавить правило CSS.",
    
    /**
     * Unit names
     */

    "UNIT_PIXELS"                          : "пикселей",

    // extensions/default/DebugCommands
    "DEBUG_MENU"                                : "Отладка",
    "CMD_SHOW_DEV_TOOLS"                        : "Показать инструменты разработчика",
    "CMD_REFRESH_WINDOW"                        : "Перезагрузить {APP_NAME}",
    "CMD_RELOAD_WITHOUT_USER_EXTS"              : "Перегрузить без расширений",
    "CMD_NEW_BRACKETS_WINDOW"                   : "Новое окно {APP_NAME}",
    "CMD_SWITCH_LANGUAGE"                       : "Переключить язык",
    "CMD_RUN_UNIT_TESTS"                        : "Запустить тесты",
    "CMD_SHOW_PERF_DATA"                        : "Показать данные о производительности",
    "CMD_ENABLE_NODE_DEBUGGER"                  : "Включить отладчик node",
    "CMD_LOG_NODE_STATE"                        : "Отображать состояние node в консоли",
    "CMD_RESTART_NODE"                          : "Перезапустить node",
    
    "LANGUAGE_TITLE"                            : "Изменить язык",
    "LANGUAGE_MESSAGE"                          : "Пожалуйста, выберите желаемый язык из списка ниже:",
    "LANGUAGE_SUBMIT"                           : "Перезагрузить {APP_NAME}",
    "LANGUAGE_CANCEL"                           : "Отмена",
    "LANGUAGE_SYSTEM_DEFAULT"                   : "По умолчанию",
    
    // Locales (used by Debug > Switch Language)
    "LOCALE_CS"                                 : "Czech",
    "LOCALE_DE"                                 : "German",
    "LOCALE_EL"                                 : "Greek",
    "LOCALE_EN"                                 : "English",
    "LOCALE_ES"                                 : "Spanish",
    "LOCALE_FI"                                 : "Finnish",
    "LOCALE_FR"                                 : "French",
    "LOCALE_IT"                                 : "Italian",
    "LOCALE_JA"                                 : "Japanese",
    "LOCALE_NB"                                 : "Norwegian",
    "LOCALE_NL"                                 : "Dutch",
    "LOCALE_FA_IR"                              : "Persian-Farsi",
    "LOCALE_PL"                                 : "Polish",
    "LOCALE_PT_BR"                              : "Portuguese, Brazil",
    "LOCALE_PT_PT"                              : "Portuguese",
    "LOCALE_RO"                                 : "Romanian",
    "LOCALE_RU"                                 : "Russian",
    "LOCALE_SK"                                 : "Slovak",
    "LOCALE_SR"                                 : "Serbian",
    "LOCALE_SV"                                 : "Swedish",
    "LOCALE_TR"                                 : "Turkish",
    "LOCALE_ZH_CN"                              : "Chinese, simplified",
    "LOCALE_HU"                                 : "Hungarian",
    "LOCALE_KO"                                 : "Korean",
    
    // extensions/default/InlineTimingFunctionEditor
    "INLINE_TIMING_EDITOR_TIME"                 : "Время",
    "INLINE_TIMING_EDITOR_PROGRESSION"          : "Прогрессия",
    "BEZIER_EDITOR_INFO"                        : "<kbd>↑</kbd><kbd>↓</kbd><kbd>←</kbd><kbd>→</kbd> Передвинуть выделенную точку<br><kbd class='text'>Shift</kbd> Передвигать на десять единиц",
    "STEPS_EDITOR_INFO"                         : "<kbd>↑</kbd><kbd>↓</kbd> Увеличить или уменьшить шаги<br><kbd>←</kbd><kbd>→</kbd> 'Начало' or 'Конец'",
    
    // extensions/default/InlineColorEditor
    "COLOR_EDITOR_CURRENT_COLOR_SWATCH_TIP"     : "Текущий цвет",
    "COLOR_EDITOR_ORIGINAL_COLOR_SWATCH_TIP"    : "Оригинальный цвет",
    "COLOR_EDITOR_RGBA_BUTTON_TIP"              : "RGBa формат",
    "COLOR_EDITOR_HEX_BUTTON_TIP"               : "Hex формат",
    "COLOR_EDITOR_HSLA_BUTTON_TIP"              : "HSLa формат",
    "COLOR_EDITOR_USED_COLOR_TIP_SINGULAR"      : "{0} (Использовано {1} раз)",
    "COLOR_EDITOR_USED_COLOR_TIP_PLURAL"        : "{0} (Использовано {1} раза)",
    
    // extensions/default/JavaScriptCodeHints
    "CMD_JUMPTO_DEFINITION"                     : "Перейти к определению",
    "CMD_SHOW_PARAMETER_HINT"                   : "Показывать подсказки по аргументам функции",
    "NO_ARGUMENTS"                              : "<нет аргументов>",
    
    // extensions/default/JSLint
    "JSLINT_NAME"                               : "JSLint",
    
    // extensions/default/QuickView
    "CMD_ENABLE_QUICK_VIEW"                     : "Быстрый просмотр при наведении",
    
    // extensions/default/RecentProjects
    "CMD_TOGGLE_RECENT_PROJECTS"                : "Предыдущие проекты",
    
    // extensions/default/WebPlatformDocs
    "DOCS_MORE_LINK"                            : "Подробнее\u2026"
});<|MERGE_RESOLUTION|>--- conflicted
+++ resolved
@@ -235,18 +235,13 @@
     "CMD_LIVE_FILE_PREVIEW"               : "Live Preview",
     "CMD_PROJECT_SETTINGS"                : "Настройки проекта\u2026",
     "CMD_FILE_RENAME"                     : "Переименовать",
-<<<<<<< HEAD
     "CMD_FILE_DELETE"                     : "Удалить",
     "CMD_INSTALL_EXTENSION"               : "Установить расширение\u2026",
     "CMD_EXTENSION_MANAGER"               : "Менеджер расширений\u2026",
     "CMD_FILE_REFRESH"                    : "Обновить дерево проекта",
-    "CMD_QUIT"                            : "Выйти",
+    "CMD_QUIT"                            : "Выход",
     // Used in native File menu on Windows
-    "CMD_EXIT"                            : "Выйти",
-=======
-    "CMD_EXTENSION_MANAGER"               : "Менеджер расширений\u2026",
-    "CMD_QUIT"                            : "Выход",
->>>>>>> 734c236c
+    "CMD_EXIT"                            : "Выход",
 
     // Edit menu commands
     "EDIT_MENU"                           : "Правка",
