<!doctype html>

<!--
  Copyright (c) 2012 Adobe Systems Incorporated. All rights reserved.
   
  Permission is hereby granted, free of charge, to any person obtaining a
  copy of this software and associated documentation files (the "Software"),
  to deal in the Software without restriction, including without limitation
  the rights to use, copy, modify, merge, publish, distribute, sublicense,
  and/or sell copies of the Software, and to permit persons to whom the
  Software is furnished to do so, subject to the following conditions:
   
  The above copyright notice and this permission notice shall be included in
  all copies or substantial portions of the Software.
   
  THE SOFTWARE IS PROVIDED "AS IS", WITHOUT WARRANTY OF ANY KIND, EXPRESS OR
  IMPLIED, INCLUDING BUT NOT LIMITED TO THE WARRANTIES OF MERCHANTABILITY,
  FITNESS FOR A PARTICULAR PURPOSE AND NONINFRINGEMENT. IN NO EVENT SHALL THE
  AUTHORS OR COPYRIGHT HOLDERS BE LIABLE FOR ANY CLAIM, DAMAGES OR OTHER
  LIABILITY, WHETHER IN AN ACTION OF CONTRACT, TORT OR OTHERWISE, ARISING
  FROM, OUT OF OR IN CONNECTION WITH THE SOFTWARE OR THE USE OR OTHER
  DEALINGS IN THE SOFTWARE.
-->

<html>
<head>
    <meta charset="utf-8">
    <title></title>

    <!-- CSS/LESS -->

    <!-- NOTE: All scripts must be external for Chrome App support: http://developer.chrome.com/apps/app_csp.html -->

    <!-- Warn about failed cross origin requests in Chrome -->
    <script type="application/javascript" src="xorigin.js"></script>

    <!-- build:css styles/brackets.min.css -->
    <link rel="stylesheet" type="text/css" href="thirdparty/CodeMirror2/lib/codemirror.css">
    <!--(if target dev)><!-->
    <link rel="stylesheet" type="text/less" href="styles/brackets.less">
    <!--<!(endif)-->
    <!--(if target dist)>
    <link rel="stylesheet" type="text/css" href="styles/brackets.css">
    <!--<!(endif)-->
    <!-- endbuild -->
    
    <!-- JavaScript -->

    <!-- Pre-load third party scripts that cannot be async loaded. -->
    <!-- build:js thirdparty/thirdparty.min.js -->
    <script src="thirdparty/less-1.4.2.min.js"></script>
    <script src="thirdparty/mustache/mustache.js"></script>
    <script src="thirdparty/jquery-2.0.1.min.js"></script>
    <script src="thirdparty/CodeMirror2/lib/codemirror.js"></script>
    <script src="thirdparty/CodeMirror2/addon/fold/xml-fold.js"></script>
    <script src="thirdparty/CodeMirror2/addon/edit/matchtags.js"></script>
    <script src="thirdparty/CodeMirror2/addon/edit/matchbrackets.js"></script>
    <script src="thirdparty/CodeMirror2/addon/edit/closebrackets.js"></script>
    <script src="thirdparty/CodeMirror2/addon/edit/closetag.js"></script>
    <script src="thirdparty/CodeMirror2/addon/selection/active-line.js"></script>
<<<<<<< HEAD
=======
    
    <!-- JS for CodeMirror multiplex and overlay mode support -->
    <script src="thirdparty/CodeMirror2/addon/mode/multiplex.js"></script>
    <script src="thirdparty/CodeMirror2/addon/mode/overlay.js"></script>

    <!-- JS for CodeMirror search support -->
>>>>>>> f42aad1d
    <script src="thirdparty/CodeMirror2/addon/search/searchcursor.js"></script>
    <!-- endbuild -->

</head>
<body>

    <!-- HTML content is dynamically loaded and rendered by brackets.js.
         Any modules that depend on or modify HTML during load should
         require the "utils/AppInit" module and install a callback for
         "htmlReady" (e.g. AppInit.htmlReady(handler)) before touching the DOM.
    -->
    
    <!-- All other scripts are loaded through require. -->
<<<<<<< HEAD
    <!-- build:js main.js -->
    <script src="thirdparty/requirejs/require.js" data-main="main"></script>
    <!-- endbuild -->
=======
    <script src="thirdparty/requirejs/require.js" data-main="main"></script>
>>>>>>> f42aad1d

    <!-- Verify that all dependencies are loaded. -->
    <script src="dependencies.js"></script>

</body>
</html><|MERGE_RESOLUTION|>--- conflicted
+++ resolved
@@ -58,15 +58,12 @@
     <script src="thirdparty/CodeMirror2/addon/edit/closebrackets.js"></script>
     <script src="thirdparty/CodeMirror2/addon/edit/closetag.js"></script>
     <script src="thirdparty/CodeMirror2/addon/selection/active-line.js"></script>
-<<<<<<< HEAD
-=======
     
     <!-- JS for CodeMirror multiplex and overlay mode support -->
     <script src="thirdparty/CodeMirror2/addon/mode/multiplex.js"></script>
     <script src="thirdparty/CodeMirror2/addon/mode/overlay.js"></script>
 
     <!-- JS for CodeMirror search support -->
->>>>>>> f42aad1d
     <script src="thirdparty/CodeMirror2/addon/search/searchcursor.js"></script>
     <!-- endbuild -->
 
@@ -80,13 +77,9 @@
     -->
     
     <!-- All other scripts are loaded through require. -->
-<<<<<<< HEAD
     <!-- build:js main.js -->
     <script src="thirdparty/requirejs/require.js" data-main="main"></script>
     <!-- endbuild -->
-=======
-    <script src="thirdparty/requirejs/require.js" data-main="main"></script>
->>>>>>> f42aad1d
 
     <!-- Verify that all dependencies are loaded. -->
     <script src="dependencies.js"></script>
