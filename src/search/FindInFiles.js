/*
 * Copyright (c) 2012 Adobe Systems Incorporated. All rights reserved.
 *  
 * Permission is hereby granted, free of charge, to any person obtaining a
 * copy of this software and associated documentation files (the "Software"), 
 * to deal in the Software without restriction, including without limitation 
 * the rights to use, copy, modify, merge, publish, distribute, sublicense, 
 * and/or sell copies of the Software, and to permit persons to whom the 
 * Software is furnished to do so, subject to the following conditions:
 *  
 * The above copyright notice and this permission notice shall be included in
 * all copies or substantial portions of the Software.
 *  
 * THE SOFTWARE IS PROVIDED "AS IS", WITHOUT WARRANTY OF ANY KIND, EXPRESS OR
 * IMPLIED, INCLUDING BUT NOT LIMITED TO THE WARRANTIES OF MERCHANTABILITY, 
 * FITNESS FOR A PARTICULAR PURPOSE AND NONINFRINGEMENT. IN NO EVENT SHALL THE
 * AUTHORS OR COPYRIGHT HOLDERS BE LIABLE FOR ANY CLAIM, DAMAGES OR OTHER 
 * LIABILITY, WHETHER IN AN ACTION OF CONTRACT, TORT OR OTHERWISE, ARISING 
 * FROM, OUT OF OR IN CONNECTION WITH THE SOFTWARE OR THE USE OR OTHER 
 * DEALINGS IN THE SOFTWARE.
 * 
 */

/*jslint vars: true, plusplus: true, devel: true, nomen: true, regexp: true, indent: 4, maxerr: 50 */
/*global define, $, window, Mustache */

/*
 * Adds a "find in files" command to allow the user to find all occurrences of a string in all files in
 * the project.
 * 
 * The keyboard shortcut is Cmd(Ctrl)-Shift-F.
 *
 * FUTURE:
 *  - Proper UI for both dialog and results
 *  - Refactor dialog class and share with Quick File Open
 *  - Search files in working set that are *not* in the project
 *  - Handle matches that span multiple lines
 *  - Refactor UI from functionality to enable unit testing
 */


define(function (require, exports, module) {
    "use strict";
    
    var Async                 = require("utils/Async"),
        Resizer               = require("utils/Resizer"),
        CommandManager        = require("command/CommandManager"),
        Commands              = require("command/Commands"),
        Strings               = require("strings"),
        StringUtils           = require("utils/StringUtils"),
        ProjectManager        = require("project/ProjectManager"),
        DocumentManager       = require("document/DocumentManager"),
        EditorManager         = require("editor/EditorManager"),
        FileViewController    = require("project/FileViewController"),
        InMemoryFile          = require("filesystem/InMemoryFile"),
        PanelManager          = require("view/PanelManager"),
        KeyEvent              = require("utils/KeyEvent"),
        AppInit               = require("utils/AppInit"),
        CollectionUtils       = require("utils/CollectionUtils"),
        StatusBar             = require("widgets/StatusBar"),
        ModalBar              = require("widgets/ModalBar").ModalBar;
    
    var searchDialogTemplate  = require("text!htmlContent/search-dialog.html"),
        searchPanelTemplate   = require("text!htmlContent/search-panel.html"),
        searchSummaryTemplate = require("text!htmlContent/search-summary.html"),
        searchResultsTemplate = require("text!htmlContent/search-results.html");
    
    /** @cost Constants used to define the maximum results show per page and found in a single file */
    var RESULTS_PER_PAGE = 1000,
        FIND_IN_FILE_MAX = 3000;
    
    /**
     * Map of all the last search results
     * @type {Object.<fullPath: string, {matches: Array.<Object>, collapsed: boolean}>}
     */
    var searchResults = {};
    
    /** @type {Panel} Bottom panel holding the search results. Initialized in htmlReady() */
    var searchResultsPanel;
    
    /** @type {number} The index of the first result that is displayed */
    var currentStart = 0;
    
    /** @type {string} The current search query */
    var currentQuery = "";
    
    /** @type {Array.<FileEntry>} An array of the files where it should look or null/empty to search the entire project */
    var currentScope = null;
    
    /** @type {boolean} True if the matches in a file reached FIND_IN_FILE_MAX */
    var maxHitsFoundInFile = false;
    
    /** @type {$.Element} jQuery elements used in the search results */
    var $searchResults,
        $searchSummary,
        $searchContent,
        $selectedRow;
        
    /**
     * @private
     * Returns a regular expression from the given query and shows an error in the modal-bar if it was invalid
     * @param {!string} query - The query from the modal-bar input
     * @return {RegExp}
     */
    function _getQueryRegExp(query) {
        // Clear any pending RegEx error message
        $(".modal-bar .message").css("display", "inline-block");
        $(".modal-bar .error").css("display", "none");

        // If query is a regular expression, use it directly
        var isRE = query.match(/^\/(.*)\/(g|i)*$/);
        if (isRE) {
            // Make sure the 'g' flag is set
            var flags = isRE[2] || "g";
            if (flags.search("g") === -1) {
                flags += "g";
            }
            try {
                return new RegExp(isRE[1], flags);
            } catch (e) {
                $(".modal-bar .message").css("display", "none");
                $(".modal-bar .error")
                    .css("display", "inline-block")
                    .html("<div class='alert' style='margin-bottom: 0'>" + e.message + "</div>");
                return null;
            }
        }

        // Query is a string. Turn it into a case-insensitive regexp
        
        // Escape regex special chars
        query = StringUtils.regexEscape(query);
        return new RegExp(query, "gi");
    }
    
    /**
     * @private
     * Returns label text to indicate the search scope. Already HTML-escaped.
     * @param {?Entry} scope
     */
    function _labelForScope(scope) {
        var projName = ProjectManager.getProjectRoot().name;
        if (scope) {
            return StringUtils.format(
                Strings.FIND_IN_FILES_SCOPED,
                StringUtils.breakableUrl(
                    ProjectManager.makeProjectRelativeIfPossible(scope.fullPath)
                )
            );
        } else {
            return Strings.FIND_IN_FILES_NO_SCOPE;
        }
    }
    
    
    // This dialog class was mostly copied from QuickOpen. We should have a common dialog
    // class that everyone can use.
    
    /**
     * FindInFilesDialog class
     * @constructor
     */
    function FindInFilesDialog() {
        this.closed = false;
        this.result = null; // $.Deferred
    }

    /**
     * Closes the search dialog and resolves the promise that showDialog returned
     */
    FindInFilesDialog.prototype._close = function (value) {
        if (this.closed) {
            return;
        }
        
        this.closed = true;
        this.modalBar.close();
        EditorManager.focusEditor();
        this.result.resolve(value);
    };
    
    /**
     * Shows the search dialog
     * @param {?string} initialString Default text to prepopulate the search field with
     * @param {?Entry} scope Search scope, or null to search whole project
     * @returns {$.Promise} that is resolved with the string to search for
     */
    FindInFilesDialog.prototype.showDialog = function (initialString, scope) {
        // Note the prefix label is a simple "Find:" - the "in ..." part comes after the text field
        var templateVars = {
                value: initialString || "",
                label: _labelForScope(scope)
            },
            dialogHTML = Mustache.render(searchDialogTemplate, $.extend(templateVars, Strings)),
            that       = this;
        
        this.result      = new $.Deferred();
        this.modalBar    = new ModalBar(dialogHTML, false);
        var $searchField = $("input#searchInput");
        
        $searchField.get(0).select();
        $searchField
            .bind("keydown", function (event) {
                if (event.keyCode === KeyEvent.DOM_VK_RETURN || event.keyCode === KeyEvent.DOM_VK_ESCAPE) {  // Enter/Return key or Esc key
                    event.stopPropagation();
                    event.preventDefault();
                    
                    var query = $searchField.val();
                    
                    if (event.keyCode === KeyEvent.DOM_VK_ESCAPE) {
                        query = null;
                    }
                    
                    that._close(query);
                }
            })
            .bind("input", function (event) {
                // Check the query expression on every input event. This way the user is alerted
                // to any RegEx syntax errors immediately.
                _getQueryRegExp($searchField.val());
            })
            .blur(function () {
                that._close(null);
            })
            .focus();
        
        return this.result.promise();
    };
    
    
    /**
     * @private
     * Hides the Search Results Panel
     */
    function _hideSearchResults() {
        if (searchResultsPanel.isVisible()) {
            searchResultsPanel.hide();
        }
    }
    
    
    /**
     * @private
     * Searches through the contents an returns an array of matches
     * @param {string} contents
     * @param {RegExp} queryExpr
     * @return {Array.<{start: {line:number,ch:number}, end: {line:number,ch:number}, line: string}>}
     */
    function _getSearchMatches(contents, queryExpr) {
        // Quick exit if not found
        if (contents.search(queryExpr) === -1) {
            return null;
        }
        
        var match, lineNum, line, ch, matchLength,
            lines   = StringUtils.getLines(contents),
            matches = [];
        
        while ((match = queryExpr.exec(contents)) !== null) {
            lineNum     = StringUtils.offsetToLineNum(lines, match.index);
            line        = lines[lineNum];
            ch          = match.index - contents.lastIndexOf("\n", match.index) - 1;  // 0-based index
            matchLength = match[0].length;
            
            // Don't store more than 200 chars per line
            line = line.substr(0, Math.min(200, line.length));
            
            matches.push({
                start: {line: lineNum, ch: ch},
                end:   {line: lineNum, ch: ch + matchLength},
                line:  line
            });

            // We have the max hits in just this 1 file. Stop searching this file.
            // This fixed issue #1829 where code hangs on too many hits.
            if (matches.length >= FIND_IN_FILE_MAX) {
                queryExpr.lastIndex = 0;
                maxHitsFoundInFile = true;
                break;
            }
        }

        return matches;
    }
    
    /**
     * @private
     * Searches and stores the match results for the given file, if there are matches
     * @param {string} fullPath
     * @param {string} contents
     * @param {RegExp} queryExpr
     */
    function _addSearchMatches(fullPath, contents, queryExpr) {
        var matches = _getSearchMatches(contents, queryExpr);
        
        if (matches && matches.length) {
            searchResults[fullPath] = {
                matches:   matches,
                collapsed: false
            };
        }
    }
    
    /**
     * @private
     * Count the total number of matches and files
     * @return {{files: number, matches: number}}
     */
    function _countFilesMatches() {
        var numFiles = 0, numMatches = 0;
        CollectionUtils.forEach(searchResults, function (item) {
            numFiles++;
            numMatches += item.matches.length;
        });

        return {files: numFiles, matches: numMatches};
    }
    
    /**
     * @private
     * Returns the last possible current start based on the given number of matches
     * @param {number} numMatches
     * @return {number}
     */
    function _getLastCurrentStart(numMatches) {
        return Math.floor((numMatches - 1) / RESULTS_PER_PAGE) * RESULTS_PER_PAGE;
    }
    
    
    /**
     * @private
     * Shows the results in a table and adds the necessary event listeners
     */
    function _showSearchResults() {
        if (!$.isEmptyObject(searchResults)) {
            var count = _countFilesMatches();
            
            // Show result summary in header
            var numMatchesStr = "";
            if (maxHitsFoundInFile) {
                numMatchesStr = Strings.FIND_IN_FILES_MORE_THAN;
            }
            numMatchesStr += String(count.matches);

            // This text contains some formatting, so all the strings are assumed to be already escaped
            var summary = StringUtils.format(
                Strings.FIND_IN_FILES_TITLE_PART3,
                numMatchesStr,
                (count.matches > 1) ? Strings.FIND_IN_FILES_MATCHES : Strings.FIND_IN_FILES_MATCH,
                count.files,
                (count.files > 1 ? Strings.FIND_IN_FILES_FILES : Strings.FIND_IN_FILES_FILE)
            );
            
            // The last result index displayed
            var last = Math.min(currentStart + RESULTS_PER_PAGE, count.matches);
            
            // Insert the search summary
            $searchSummary.html(Mustache.render(searchSummaryTemplate, {
                query:    currentQuery,
                scope:    currentScope ? "&nbsp;" + _labelForScope(currentScope) + "&nbsp;" : "",
                summary:  summary,
                hasPages: count.matches > RESULTS_PER_PAGE,
                results:  StringUtils.format(Strings.FIND_IN_FILES_PAGING, currentStart + 1, last),
                hasPrev:  currentStart > 0,
                hasNext:  last < count.matches,
                Strings:  Strings
            }));
            
            // Create the results template search list
            var searchItems, match, i,
                searchList     = [],
                matchesCounter = 0,
                showMatches    = false;
            
            CollectionUtils.some(searchResults, function (item, fullPath) {
                showMatches = true;
                
                // Since the amount of matches on this item plus the amount of matches we skipped until
                // now is still smaller than the first match that we want to display, skip these.
                if (matchesCounter + item.matches.length < currentStart) {
                    matchesCounter += item.matches.length;
                    showMatches = false;
                
                // If we still haven't skipped enough items to get to the first match, but adding the
                // item matches to the skipped ones is greater the the first match we want to display,
                // then we can display the matches from this item skipping the first ones
                } else if (matchesCounter < currentStart) {
                    i = currentStart - matchesCounter;
                    matchesCounter = currentStart;
                
                // If we already skipped enough matches to get to the first match to display, we can start
                // displaying from the first match of this item
                } else if (matchesCounter < last) {
                    i = 0;
                
                // We can't display more items by now. Break the loop
                } else {
                    return true;
                }
                
                if (showMatches && i < item.matches.length) {
                    // Add a row for each match in the file
                    searchItems = [];
                    
                    // Add matches until we get to the last match of this item, or filling the page
                    while (i < item.matches.length && matchesCounter < last) {
                        match = item.matches[i];
                        searchItems.push({
                            file:      searchList.length,
                            item:      searchItems.length,
                            line:      match.start.line + 1,
                            pre:       match.line.substr(0, match.start.ch),
                            highlight: match.line.substring(match.start.ch, match.end.ch),
                            post:      match.line.substr(match.end.ch),
                            start:     match.start,
                            end:       match.end
                        });
                        matchesCounter++;
                        i++;
                    }
                                                            
                    // Add a row for each file
                    var relativePath = FileUtils.getDirectoryPath(ProjectManager.makeProjectRelativeIfPossible(fullPath)),
                        directoryPath = FileUtils.getDirectoryPath(relativePath),
                        displayFileName = StringUtils.format(
                            Strings.FIND_IN_FILES_FILE_PATH,
                            StringUtils.breakableUrl(FileUtils.getBaseName(fullPath)),
                            StringUtils.breakableUrl(directoryPath),
                            directoryPath ? "&mdash;" : ""
                        );

                    searchList.push({
                        file:     searchList.length,
                        filename: displayFileName,
                        fullPath: fullPath,
                        items:    searchItems
                    });
                }
            });
            
            // Add the listeners for close, prev and next
            $searchResults
                .off(".searchList")  // Remove the old events
                .one("click.searchList", ".close", function () {
                    _hideSearchResults();
                })
                // The link to go the first page
                .one("click.searchList", ".first-page:not(.disabled)", function () {
                    currentStart = 0;
                    _showSearchResults();
                })
                // The link to go the previous page
                .one("click.searchList", ".prev-page:not(.disabled)", function () {
                    currentStart -= RESULTS_PER_PAGE;
                    _showSearchResults();
                })
                // The link to go to the next page
                .one("click.searchList", ".next-page:not(.disabled)", function () {
                    currentStart += RESULTS_PER_PAGE;
                    _showSearchResults();
                })
                // The link to go to the last page
                .one("click.searchList", ".last-page:not(.disabled)", function () {
                    currentStart = _getLastCurrentStart(count.matches);
                    _showSearchResults();
                });
            
            // Insert the search results
            $searchContent
                .empty()
                .append(Mustache.render(searchResultsTemplate, {searchList: searchList}))
                .scrollTop(0)        // Otherwise scroll pos from previous contents is remembered
                .off(".searchList")  // Remove the old events
            
                // Add the click event listener directly on the table parent
                .on("click.searchList", function (e) {
                    var $row = $(e.target).closest("tr");
                    
                    if ($row.length) {
                        if ($selectedRow) {
                            $selectedRow.removeClass("selected");
                        }
                        $row.addClass("selected");
                        $selectedRow = $row;
                        
                        var searchItem = searchList[$row.data("file")],
                            fullPath   = searchItem.fullPath;
                        
                        // This is a file title row, expand/collapse on click
                        if ($row.hasClass("file-section")) {
                            // Clicking the file section header collapses/expands result rows for that file
                            $row.nextUntil(".file-section").toggle();
                            
                            var $triangle = $(".disclosure-triangle", $row);
                            $triangle.toggleClass("expanded").toggleClass("collapsed");
                            
                            searchResults[fullPath].collapsed = !searchResults[fullPath].collapsed;
                        
                        // This is a file row, show the result on click
                        } else {
                            // Grab the required item data
                            var item = searchItem.items[$row.data("item")];
                            
                            CommandManager.execute(Commands.FILE_OPEN, {fullPath: fullPath})
                                .done(function (doc) {
                                    // Opened document is now the current main editor
                                    EditorManager.getCurrentFullEditor().setSelection(item.start, item.end, true);
                                });
                        }
                    }
                })
                // Add the file to the working set on double click
                .on("dblclick.searchList", "tr:not(.file-section)", function (e) {
                    var item = searchList[$(this).data("file")];
                    FileViewController.addToWorkingSetAndSelect(item.fullPath);
                })
                // Restore the collapsed files
                .find(".file-section").each(function () {
                    var fullPath = searchList[$(this).data("file")].fullPath;
                    
                    if (searchResults[fullPath].collapsed) {
                        searchResults[fullPath].collapsed = false;
                        $(this).trigger("click");
                    }
                });
            
            if ($selectedRow) {
                $selectedRow.removeClass("selected");
                $selectedRow = null;
            }
            searchResultsPanel.show();
        
        } else {
            _hideSearchResults();
        }
    }
    
    /**
     * @param {!File} file File in question
     * @param {?Entry} scope Search scope, or null if whole project
     * @return {boolean}
     */
    function inScope(file, scope) {
        if (scope) {
            if (scope.isDirectory()) {
                // Dirs always have trailing slash, so we don't have to worry about being
                // a substring of another dir name
                return file.fullPath.indexOf(scope.fullPath) === 0;
            } else {
                return file.fullPath === scope.fullPath;
            }
        }
        return true;
    }
    
    /**
     * @private
     * Displays a non-modal embedded dialog above the code mirror editor that allows the user to do
     * a find operation across all files in the project.
     * @param {?Entry} scope Project file/subfolder to search within; else searches whole project.
     */
    function _doFindInFiles(scope) {
        if (scope instanceof InMemoryFile) {
            CommandManager.execute(Commands.FILE_OPEN, { fullPath: scope.fullPath }).done(function () {
                CommandManager.execute(Commands.EDIT_FIND);
            });
            return;
        }
        
        // Default to searching for the current selection
        var currentEditor = EditorManager.getActiveEditor(),
            initialString = currentEditor && currentEditor.getSelectedText(),
            dialog        = new FindInFilesDialog();

        searchResults      = {};
        currentStart       = 0;
        currentQuery       = "";
        currentScope       = scope;
        maxHitsFoundInFile = false;
                            
        dialog.showDialog(initialString, scope)
            .done(function (query) {
                if (query) {
                    currentQuery = query;
                    var queryExpr = _getQueryRegExp(query);
                    if (!queryExpr) {
                        return;
                    }
                    StatusBar.showBusyIndicator(true);
                    var fileList = ProjectManager.getFileSystem().getFileList();
                    Async.doInParallel(fileList, function (file) {
                        var result = new $.Deferred();
                        
                        if (!inScope(file, scope)) {
                            result.resolve();
                        } else {
                            // Search one file
                            file.readAsText()
                                .done(function (contents) {
                                    _addSearchMatches(file.fullPath, contents, queryExpr);
                                    result.resolve();
                                })
                                .fail(function (err) {
                                    // Error reading this file. This is most likely because the file isn't a text file.
                                    // Resolve here so we move on to the next file.
                                    result.resolve();
                                });
                        }
                        return result.promise();
                    })
                        .done(function () {
                            // Done searching all files: show results
                            _showSearchResults();
                            StatusBar.hideBusyIndicator();
                        })
                        .fail(function () {
                            console.log("find in files failed.");
                            StatusBar.hideBusyIndicator();
                        });
                }
            });
    }
    
    /**
     * @private
     * Search within the file/subtree defined by the sidebar selection
     */
    function _doFindInSubtree() {
        var selectedEntry = ProjectManager.getSelectedItem();
        _doFindInFiles(selectedEntry);
    }
    
    
    /**
     * @private
     * Shows the search results and tries to restore the previous scroll and selection
     */
    function _restoreSearchResults() {
        var scrollTop = $searchContent.scrollTop(),
            index     = $selectedRow ? $selectedRow.index() : null;
        
        _showSearchResults();
        
        $searchContent.scrollTop(scrollTop);
        if ($selectedRow) {
            $selectedRow = $searchContent.find("tr:eq(" + index + ")");
            $selectedRow.addClass("selected");
        }
    }
    
    /**
     * @private
     * Moves the search results from the previous path to the new one and updates the results list, if required
     * @param {$.Event} event
     * @param {string} oldName
     * @param {string} newName
     */
    function _fileNameChangeHandler(event, oldName, newName) {
        var resultsChanged = false;
        
        if (searchResultsPanel.isVisible()) {
            // Update the search results
            CollectionUtils.forEach(searchResults, function (item, fullPath) {
                if (fullPath.match(oldName)) {
                    searchResults[fullPath.replace(oldName, newName)] = item;
                    delete searchResults[fullPath];
                    resultsChanged = true;
                }
            });
            
            // Restore the results if needed
            if (resultsChanged) {
                _restoreSearchResults();
            }
        }
    }
    
    /**
     * @private
     * Deletes the results from the deleted file and updates the results list, if required
     * @param {$.Event} event
     * @param {string} path
     */
    function _pathDeletedHandler(event, path) {
<<<<<<< HEAD
        /* TODO: Handle path deleted
=======
        var resultsChanged = false, numMatches;
        
>>>>>>> 11ab793b
        if (searchResultsPanel.isVisible()) {
            // Update the search results
            CollectionUtils.forEach(searchResults, function (item, fullPath) {
                if (FileUtils.isAffectedWhenRenaming(fullPath, path)) {
                    delete searchResults[fullPath];
                    resultsChanged = true;
                }
            });
            
            // Restore the results if needed
            if (resultsChanged) {
                numMatches = _countFilesMatches().matches;
                if (currentStart > numMatches) {
                    currentStart = _getLastCurrentStart(numMatches);
                }
                _restoreSearchResults();
            }
        }
        */
    }
    
    
    // Initialize items dependent on HTML DOM
    AppInit.htmlReady(function () {
        var panelHtml = Mustache.render(searchPanelTemplate, Strings);
        searchResultsPanel = PanelManager.createBottomPanel("find-in-files.results", $(panelHtml));
        
        $searchResults = $("#search-results");
        $searchSummary = $searchResults.find(".title");
        $searchContent = $("#search-results .table-container");
    });
    
    // Initialize: register listeners
    $(DocumentManager).on("fileNameChange", _fileNameChangeHandler);
    $(DocumentManager).on("pathDeleted", _pathDeletedHandler);
    $(ProjectManager).on("beforeProjectClose", _hideSearchResults);
    
    // Initialize: command handlers
    CommandManager.register(Strings.CMD_FIND_IN_FILES,   Commands.EDIT_FIND_IN_FILES,   _doFindInFiles);
    CommandManager.register(Strings.CMD_FIND_IN_SUBTREE, Commands.EDIT_FIND_IN_SUBTREE, _doFindInSubtree);
});<|MERGE_RESOLUTION|>--- conflicted
+++ resolved
@@ -51,6 +51,7 @@
         ProjectManager        = require("project/ProjectManager"),
         DocumentManager       = require("document/DocumentManager"),
         EditorManager         = require("editor/EditorManager"),
+        FileUtils             = require("file/FileUtils"),
         FileViewController    = require("project/FileViewController"),
         InMemoryFile          = require("filesystem/InMemoryFile"),
         PanelManager          = require("view/PanelManager"),
@@ -682,12 +683,9 @@
      * @param {string} path
      */
     function _pathDeletedHandler(event, path) {
-<<<<<<< HEAD
         /* TODO: Handle path deleted
-=======
         var resultsChanged = false, numMatches;
         
->>>>>>> 11ab793b
         if (searchResultsPanel.isVisible()) {
             // Update the search results
             CollectionUtils.forEach(searchResults, function (item, fullPath) {
