--- conflicted
+++ resolved
@@ -291,75 +291,7 @@
      */
     function _createEditorFromFile(fileEntry, container) {
         var result = new $.Deferred(),
-<<<<<<< HEAD
-            reader = DocumentManager.readAsText(fileEntry);
-=======
             reader = FileUtils.readAsText(fileEntry);
-
-        reader.done(function (text, readTimestamp) {
-            // NOTE: CodeMirror doesn't actually require calling 'new',
-            // but jslint does require it because of the capital 'C'
-            var editor = new CodeMirror(_editorHolder.get(0), {
-                electricChars: false,
-                indentUnit : 4,
-                lineNumbers: true,
-                matchBrackets: true,
-                extraKeys: {
-                    "Tab"  : _handleTabKey,
-                    "Left" : function (instance) {
-                        if (!_handleSoftTabNavigation(instance, -1, "moveH")) {
-                            CodeMirror.commands.goCharLeft(instance);
-                        }
-                    },
-                    "Right" : function (instance) {
-                        if (!_handleSoftTabNavigation(instance, 1, "moveH")) {
-                            CodeMirror.commands.goCharRight(instance);
-                        }
-                    },
-                    "Backspace" : function (instance) {
-                        if (!_handleSoftTabNavigation(instance, -1, "deleteH")) {
-                            CodeMirror.commands.delCharLeft(instance);
-                        }
-                    },
-                    "Delete" : function (instance) {
-                        if (!_handleSoftTabNavigation(instance, 1, "deleteH")) {
-                            CodeMirror.commands.delCharRight(instance);
-                        }
-                    },
-                    "F3": "findNext",
-                    "Shift-F3": "findPrev",
-                    "Ctrl-H": "replace",
-                    "Shift-Delete": "cut"
-                },
-                onKeyEvent: function (instance, event) {
-                    if (event.type === "keypress") {
-                        var keyStr = String.fromCharCode(event.which || event.keyCode);
-                        if (/[\]\}\)]/.test(keyStr)) {
-                            // If the whole line is whitespace, auto-indent it
-                            var lineNum = instance.getCursor().line;
-                            var lineStr = instance.getLine(lineNum);
-                            
-                            if (!/\S/.test(lineStr)) {
-                                // Need to do the auto-indent on a timeout to ensure
-                                // the keypress is handled before auto-indenting.
-                                // This is the same timeout value used by the
-                                // electricChars feature in CodeMirror.
-                                setTimeout(function () {
-                                    instance.indentLine(lineNum);
-                                }, 75);
-                            }
-                        }
-                    }
-                    
-                    
-                    $(exports).triggerHandler("onKeyEvent", [instance, event]);
-                    return false;
-                }
-            });
-            
-            // Set code-coloring mode
-            EditorUtils.setModeFromFileExtension(editor, fileEntry.fullPath);
->>>>>>> 2ffd0c05
             
         reader.done(function (text, readTimestamp) {
             var editor = _createEditorFromText(text, fileEntry.fullPath, container, _openInlineWidget);
