/*
 * Copyright 2011 Adobe Systems Incorporated. All Rights Reserved.
 */

/*jslint vars: true, plusplus: true, devel: true, browser: true, nomen: true, indent: 4, maxerr: 50 */
/*global define: false, $: false, CodeMirror: false */

/**
 * EditorManager owns the UI for the editor area. This essentially mirrors the 'current document'
 * property maintained by DocumentManager's model.
 *
 * Note that there is a little bit of unusual overlap between EditorManager and DocumentManager:
 * because the Document state is actually stored in the CodeMirror editor UI, DocumentManager is
 * not a pure headless model. Each Document encapsulates an editor instance, and thus EditorManager
 * must have some knowledge about Document's internal state (we access its _editor property).
 *
 * This module dispatches several events:
 *    - onKeyEvent ({CodeMirror}, {KeyboardEvent}) -- When any key event happens in the editor. The event 
 *          provides the instance of the editor where the event occurred and the raw event. Most likely 
 *          this should get filtered for event.type === "keypress"
 */
define(function (require, exports, module) {
    'use strict';
    
    // Load dependent modules
    var FileUtils           = require("FileUtils"),
        DocumentManager     = require("DocumentManager"),
        EditorUtils         = require("EditorUtils"),
        Strings             = require("strings");
    
    /** @type {jQueryObject} DOM node that contains all editors (visible and hidden alike) */
    var _editorHolder = null;
    
    /** @type {CodeMirror} */
    var _currentEditor = null;
    /** @type {Document} */
    var _currentEditorsDocument = null;
    
    /** @type {number} Used by {@link #_updateEditorSize()} */
    var _resizeTimeout = null;
    
    /**
     * Registered inline-editor widget providers. See {@link #registerInlineEditProvider()}.
     * @type {Array.<function(...)>}
     */
    var _inlineEditProviders = [];
    
    /**
     * @private
     * Handle Tab key press.
     * @param {!CodeMirror} instance CodeMirror instance.
     */
    function _handleTabKey(instance) {
        // Tab key handling is done as follows:
        // 1. If the selection is before any text and the indentation is to the left of 
        //    the proper indentation then indent it to the proper place. Otherwise,
        //    add another tab. In either case, move the insertion point to the 
        //    beginning of the text.
        // 2. If the selection is after the first non-space character, and is not an 
        //    insertion point, indent the entire line(s).
        // 3. If the selection is after the first non-space character, and is an 
        //    insertion point, insert a tab character or the appropriate number 
        //    of spaces to pad to the nearest tab boundary.
        var from = instance.getCursor(true),
            to = instance.getCursor(false),
            line = instance.getLine(from.line),
            indentAuto = false,
            insertTab = false;
        
        if (from.line === to.line) {
            if (line.search(/\S/) > to.ch || to.ch === 0) {
                indentAuto = true;
            }
        }

        if (indentAuto) {
            var currentLength = line.length;
            CodeMirror.commands.indentAuto(instance);
            // If the amount of whitespace didn't change, insert another tab
            if (instance.getLine(from.line).length === currentLength) {
                insertTab = true;
                to.ch = 0;
            }
        } else if (instance.somethingSelected()) {
            CodeMirror.commands.indentMore(instance);
        } else {
            insertTab = true;
        }
        
        if (insertTab) {
            if (instance.getOption("indentWithTabs")) {
                CodeMirror.commands.insertTab(instance);
            } else {
                var i, ins = "", numSpaces = instance.getOption("tabSize");
                numSpaces -= to.ch % numSpaces;
                for (i = 0; i < numSpaces; i++) {
                    ins += " ";
                }
                instance.replaceSelection(ins, "end");
            }
        }
    }
    
    /**
     * @private
     * Handle left arrow, right arrow, backspace and delete keys when soft tabs are used.
     * @param {!CodeMirror} instance CodeMirror instance 
     * @param {number} direction Direction of movement: 1 for forward, -1 for backward
     * @param {function} functionName name of the CodeMirror function to call
     * @return {boolean} true if key was handled
     */
    function _handleSoftTabNavigation(instance, direction, functionName) {
        var handled = false;
        if (!instance.getOption("indentWithTabs")) {
            var cursor = instance.getCursor(),
                tabSize = instance.getOption("tabSize"),
                jump = cursor.ch % tabSize,
                line = instance.getLine(cursor.line);

            if (direction === 1) {
                jump = tabSize - jump;

                if (cursor.ch + jump > line.length) { // Jump would go beyond current line
                    return false;
                }

                if (line.substr(cursor.ch, jump).search(/\S/) === -1) {
                    instance[functionName](jump, "char");
                    handled = true;
                }
            } else {
                // Quick exit if we are at the beginning of the line
                if (cursor.ch === 0) {
                    return false;
                }
                
                // If we are on the tab boundary, jump by the full amount, 
                // but not beyond the start of the line.
                if (jump === 0) {
                    jump = tabSize;
                }

                // Search backwards to the first non-space character
                var offset = line.substr(cursor.ch - jump, jump).search(/\s*$/g);

                if (offset !== -1) { // Adjust to jump to first non-space character
                    jump -= offset;
                }

                if (jump > 0) {
                    instance[functionName](-jump, "char");
                    handled = true;
                }
            }
        }

        return handled;
    }
    
    /**
     * Creates a new CodeMirror editor instance containing the given text. The editor's mode is set
     * based on the given filename's extension (the actual file on disk is never examined). The
     * editor is not yet visible.
     * @param {!string} text  The text content of the editor.
     * @param {!string} fileNameToSelectMode  A filename from which to infer the editor's mode. May
     *          include path too.
     * @param {!jQueryObject} container  Container to add the editor to.
     * @param {!function} onInlineGesture  Handler for Ctrl+E command (open/close inline, depending
                on context)
     * @return {CodeMirror} the newly created editor.
     */
    function _createEditorFromText(text, fileNameToSelectMode, container, onInlineGesture) {
        // NOTE: CodeMirror doesn't actually require calling 'new',
        // but jslint does require it because of the capital 'C'
        var editor = new CodeMirror(container, {
            electricChars: false,
            indentUnit : 4,
            lineNumbers: true,
            matchBrackets: true,
            extraKeys: {
                "Tab"  : _handleTabKey,
                "Left" : function (instance) {
                    if (!_handleSoftTabNavigation(instance, -1, "moveH")) {
                        CodeMirror.commands.goCharLeft(instance);
                    }
                },
                "Right" : function (instance) {
                    if (!_handleSoftTabNavigation(instance, 1, "moveH")) {
                        CodeMirror.commands.goCharRight(instance);
                    }
                },
                "Backspace" : function (instance) {
                    if (!_handleSoftTabNavigation(instance, -1, "deleteH")) {
                        CodeMirror.commands.delCharLeft(instance);
                    }
                },
                "Delete" : function (instance) {
                    if (!_handleSoftTabNavigation(instance, 1, "deleteH")) {
                        CodeMirror.commands.delCharRight(instance);
                    }
                },
                "F3": "findNext",
                "Shift-F3": "findPrev",
                "Ctrl-H": "replace",
                "Shift-Delete": "cut",
                "Ctrl-Insert": "copy",
                "Shift-Insert": "paste",
                "Ctrl-E" : function (instance) {
                    onInlineGesture(instance);
                }
            },
            onKeyEvent: function (instance, event) {
                if (event.type === "keypress") {
                    var keyStr = String.fromCharCode(event.which || event.keyCode);
                    if (/[\]\}\)]/.test(keyStr)) {
                        // If the whole line is whitespace, auto-indent it
                        var lineNum = instance.getCursor().line;
                        var lineStr = instance.getLine(lineNum);
                        
                        if (!/\S/.test(lineStr)) {
                            // Need to do the auto-indent on a timeout to ensure
                            // the keypress is handled before auto-indenting.
                            // This is the same timeout value used by the
                            // electricChars feature in CodeMirror.
                            setTimeout(function () {
                                instance.indentLine(lineNum);
                            }, 75);
                        }
                    }
                }
                
                
                $(exports).triggerHandler("onKeyEvent", [instance, event]);
                return false;
            }
        });
        
        // Set code-coloring mode
        EditorUtils.setModeFromFileExtension(editor, fileNameToSelectMode);
        
        // Initially populate with text. This will send a spurious change event, but that's ok
        // because no one's listening yet (and we clear the undo stack below)
        editor.setValue(text);
        
        // Make sure we can't undo back to the empty state before setValue()
        editor.clearHistory();
        
        return editor;
    }
    
    /** Bound to Ctrl+E on outermost editors */
    function _openInlineWidget(instance) {
        // Run through inline-editor providers until one responds
        var pos = instance.getCursor();
        var inlinePromise;
        var i;
        for (i = 0; i < _inlineEditProviders.length && !inlinePromise; i++) {
            var provider = _inlineEditProviders[i];
            inlinePromise = provider(instance, pos);
        }
        
        // If one of them will provide a widget, show it inline once ready
        if (inlinePromise) {
            inlinePromise.done(function (inlineContent) {
                var inlineId = instance.addInlineWidget(pos, inlineContent.content, inlineContent.height);
                inlineContent.onAdded(inlineId);
            });
        }
    }
    
    function _closeInlineWidget(hostEditor, inlineId) {
        // Place cursor back on the line just above the inline (the line from which it was opened)
        // If cursor's already on that line, leave it be to preserve column position
        var widgetLine = hostEditor.getInlineWidgetInfo(inlineId).line;
        var cursorLine = hostEditor.getCursor().line;
        if (cursorLine !== widgetLine) {
            hostEditor.setCursor({ line: widgetLine, pos: 0 });
        }
        
        hostEditor.removeInlineWidget(inlineId);
        
        hostEditor.focus();
    }
    
    function registerInlineEditProvider(provider) {
        _inlineEditProviders.push(provider);
    }
    
    
    /**
     * Creates a new "main" CodeMirror editor instance containing text from the specified fileEntry
     * (i.e. not an inline editor). The editor is not yet visible.
     * @param {!FileEntry} file  The file being edited. Need not lie within the project.
     * @param {!jQueryObject} container  Container to add the editor to.
     * @return {Deferred} a jQuery Deferred that will be resolved with (the new editor, the file's
     *      timestamp at the time it was read, the original text as read off disk); or rejected if
     *      the file cannot be read.
     */
    function _createEditorFromFile(fileEntry, container) {
        var result = new $.Deferred(),
            reader = FileUtils.readAsText(fileEntry);
            
        reader.done(function (text, readTimestamp) {
            var editor = _createEditorFromText(text, fileEntry.fullPath, container, _openInlineWidget);
            result.resolve(editor, readTimestamp, text);
        });
        reader.fail(function (error) {
            result.reject(error);
        });

        return result;
    }
    
    
    /**
     * Creates a new inline CodeMirror editor instance containing the given text. The editor's mode
     * is set based on the given filename's extension (the actual file on disk is never examined).
     * The editor is not yet visible.
     * @param {CodeMirror} hostEditor
     * @param {string} text
     * @param {?{startLine:Number, endLine:Number}} range
     * @param {string} fileNameToSelectMode
     */
    function createInlineEditorFromText(hostEditor, text, range, fileNameToSelectMode) {
        // Container to hold editor & render its stylized frame
        var inlineContent = document.createElement('div');
        $(inlineContent).addClass("inlineCodeEditor");
        
        var myInlineId; // won't be populated until our afterAdded() callback is run
        function closeThisInline() {
            _closeInlineWidget(hostEditor, myInlineId);
        }
        
        var inlineEditor = _createEditorFromText(text, fileNameToSelectMode, inlineContent, closeThisInline);
        
<<<<<<< HEAD
        var MAX_INLINE_HEIGHT = 150;
        
=======
>>>>>>> 1bea6b4f
        // Some tasks have to wait until we've been parented into the outer editor
        function afterAdded(inlineId) {
            myInlineId = inlineId;
            
            // Hide all lines other than those we want to show. We do this rather than trimming the
            // text itself so that the editor still shows accurate line numbers.
            if (range) {
                inlineEditor.operation(function () {
                    var i;
<<<<<<< HEAD
                    for(i = 0; i < range.startLine; i++) {
                        inlineEditor.hideLine(i);
                    }
                    var lineCount = inlineEditor.lineCount();
                    for(i = range.endLine + 1; i < lineCount; i++) {
=======
                    for (i = 0; i < range.startLine; i++) {
                        inlineEditor.hideLine(i);
                    }
                    var lineCount = inlineEditor.lineCount();
                    for (i = range.endLine + 1; i < lineCount; i++) {
>>>>>>> 1bea6b4f
                        inlineEditor.hideLine(i);
                    }
                });
                inlineEditor.setCursor(range.startLine, 0);
            }
            
<<<<<<< HEAD
            // Auto-size editor to its remaining content, clamped to a max
            var totalTextHeight = inlineEditor.totalHeight(true);
            var widgetHeight = Math.min(totalTextHeight, MAX_INLINE_HEIGHT);
=======
            // Auto-size editor to its remaining content
            var widgetHeight = inlineEditor.totalHeight(true);
>>>>>>> 1bea6b4f

            hostEditor.setInlineWidgetHeight(inlineId, widgetHeight);
            $(inlineEditor.getScrollerElement()).height(widgetHeight);
            inlineEditor.refresh();
            
            inlineEditor.focus();
        }
        
<<<<<<< HEAD
        return { content: inlineContent, editor: inlineEditor, height: MAX_INLINE_HEIGHT, onAdded: afterAdded };
=======
        return { content: inlineContent, editor: inlineEditor, height: 1, onAdded: afterAdded };
>>>>>>> 1bea6b4f
    }
    
    
    /**
     * Disposes the given document's editor if the doc is no longer "open" in the UI (visible or in
     * the working set). Otherwise does nothing.
     * @param {!Document} document
     */
    function _destroyEditorIfUnneeded(document) {
        var editor = document._editor;

        if (!editor) {
            return;
        }
        
        // If outgoing editor is no longer needed, dispose it
        if (!DocumentManager.getDocumentForFile(document.file)) {
            
            // Destroy the editor widget: CodeMirror docs for getWrapperElement() say all you have to do
            // is "Remove this from your tree to delete an editor instance."
            $(editor.getWrapperElement()).remove();
            
            // Our callers should really ensure this, but just for safety...
            if (_currentEditor === editor) {
                _currentEditorsDocument = null;
                _currentEditor = null;
            }
        }
    }

    /** Focus the currently visible editor. If no editor visible, does nothing. */
    function focusEditor() {
        if (_currentEditor) {
            _currentEditor.focus();
        }
    }
    
    
    /** 
     * Resize the editor. This should only be called if the contents of the editor holder are changed
     * or if the height of the editor holder changes (except for overall window resizes, which are
     * already taken care of automatically).
     * @see #_updateEditorSize()
     */
    function resizeEditor() {
        if (_currentEditor) {
            $(_currentEditor.getScrollerElement()).height(_editorHolder.height());
            _currentEditor.refresh();
        }
    }
    
    /**
     * NJ's editor-resizing fix. Whenever the window resizes, we immediately adjust the editor's
     * height; somewhat less than once per resize event, we also kick it to do a full re-layout.
     * @see #resizeEditor()
     */
    function _updateEditorSize() {
        // Don't refresh every single time
        if (!_resizeTimeout) {
            _resizeTimeout = setTimeout(function () {
                _resizeTimeout = null;
                
                if (_currentEditor) {
                    _currentEditor.refresh();
                }
            }, 100);
        }
        if (_currentEditor) {
            $(_currentEditor.getScrollerElement()).height(_editorHolder.height());
        }
    }
    
    
    /**
     * @private
     */
    function _doShow(document) {
        // Show new editor
        _currentEditorsDocument = document;
        _currentEditor = document._editor;

        $(_currentEditor.getWrapperElement()).css("display", "");
        
        // Window may have been resized since last time editor was visible, so kick it now
        resizeEditor();
    }

    /**
     * Make the given document's editor visible in the UI, hiding whatever was
     * visible before. Creates a new editor if none is assigned.
     * @param {!Document} document
     */
    function _showEditor(document) {
        // Hide whatever was visible before
        if (!_currentEditor) {
            $("#notEditor").css("display", "none");
        } else {
            $(_currentEditor.getWrapperElement()).css("display", "none");
            _destroyEditorIfUnneeded(_currentEditorsDocument);
        }

        // Lazily create editor for Documents that were restored on-init
        if (!document._editor) {
            var editorResult = _createEditorFromFile(document.file, _editorHolder.get(0));

            editorResult.done(function (editor, readTimestamp, rawText) {
                document._setEditor(editor, readTimestamp, rawText);
                _doShow(document);
            });
            editorResult.fail(function (error) {
                // Edge case where (a) file exists at launch, (b) editor not 
                // yet opened, and (c) file is deleted or permissions are 
                // modified outside of Brackets
                FileUtils.showFileOpenError(error.code, document.file.fullPath).done(function () {
                    DocumentManager.closeDocument(document);
                    focusEditor();
                });
            });
        } else {
            _doShow(document);
        }
    }


    /** Hide the currently visible editor and show a placeholder UI in its place */
    function _showNoEditor() {
        if (_currentEditor) {
            $(_currentEditor.getWrapperElement()).css("display", "none");
            _destroyEditorIfUnneeded(_currentEditorsDocument);
            
            _currentEditorsDocument = null;
            _currentEditor = null;
            
            $("#notEditor").css("display", "");
        }
    }

    /** Handles changes to DocumentManager.getCurrentDocument() */
    function _onCurrentDocumentChange() {
        var doc = DocumentManager.getCurrentDocument();
        
        // Update the UI to show the right editor (or nothing), and also dispose old editor if no
        // longer needed.
        if (doc) {
            _showEditor(doc);
        } else {
            _showNoEditor();
        }
    }
    
    /** Handles removals from DocumentManager's working set list */
    function _onWorkingSetRemove(event, removedDoc) {
        // There's one case where an editor should be disposed even though the current document
        // didn't change: removing a document from the working set (via the "X" button). (This may
        // also cover the case where the document WAS current, if the editor-swap happens before the
        // removal from the working set.
        _destroyEditorIfUnneeded(removedDoc);
    }
    // Note: there are several paths that can lead to an editor getting destroyed
    //  - file was in working set, but not open; then closed (via working set "X" button)
    //      --> handled by _onWorkingSetRemove()
    //  - file was open, but not in working set; then navigated away from
    //      --> handled by _onCurrentDocumentChange()
    //  - file was open, but not in working set; then closed (via File > Close) (and thus implicitly
    //    navigated away from)
    //      --> handled by _onCurrentDocumentChange()
    //  - file was open AND in working set; then closed (via File > Close OR working set "X" button)
    //    (and thus implicitly navigated away from)
    //      --> handled by _onWorkingSetRemove() currently, but could be _onCurrentDocumentChange()
    //      just as easily (depends on the order of events coming from DocumentManager)
    
    /**
     * Designates the DOM node that will contain the currently active editor instance. EditorManager
     * will own the content of this DOM node.
     * @param {!jQueryObject} holder
     */
    function setEditorHolder(holder) {
        if (_currentEditor) {
            throw new Error("Cannot change editor area after an editor has already been created!");
        }
        
        _editorHolder = holder;
    }
    
    /**
     * Creates a new CodeMirror editor instance containing text from the 
     * specified fileEntry and wraps it in a new Document tied to the given 
     * file. The editor is not yet visible; to display it in the main
     * editor UI area, ask DocumentManager to make this the current document.
     * @param {!FileEntry} file  The file being edited. Need not lie within the project.
     * @return {Deferred} a jQuery Deferred that will be resolved with a new 
     *  document for the fileEntry, or rejected if the file can not be read.
     */
    function createDocumentAndEditor(fileEntry) {
        var result          = new $.Deferred(),
            editorResult    = _createEditorFromFile(fileEntry, _editorHolder.get(0));

        editorResult.done(function (editor, readTimestamp, rawText) {
            // Create the Document wrapping editor & binding it to a file
            var doc = new DocumentManager.Document(fileEntry);
            doc._setEditor(editor, readTimestamp, rawText);
            result.resolve(doc);
        });

        editorResult.fail(function (error) {
            result.reject(error);
        });

        return result;
    }

    // Initialize: register listeners
    $(DocumentManager).on("currentDocumentChange", _onCurrentDocumentChange);
    $(DocumentManager).on("workingSetRemove", _onWorkingSetRemove);
    $(window).resize(_updateEditorSize);
    
    // Define public API
    exports.setEditorHolder = setEditorHolder;
    exports.createDocumentAndEditor = createDocumentAndEditor;
    exports.createInlineEditorFromText = createInlineEditorFromText;
    exports.focusEditor = focusEditor;
    exports.resizeEditor = resizeEditor;
    exports.registerInlineEditProvider = registerInlineEditProvider;
});<|MERGE_RESOLUTION|>--- conflicted
+++ resolved
@@ -333,11 +333,6 @@
         
         var inlineEditor = _createEditorFromText(text, fileNameToSelectMode, inlineContent, closeThisInline);
         
-<<<<<<< HEAD
-        var MAX_INLINE_HEIGHT = 150;
-        
-=======
->>>>>>> 1bea6b4f
         // Some tasks have to wait until we've been parented into the outer editor
         function afterAdded(inlineId) {
             myInlineId = inlineId;
@@ -347,33 +342,19 @@
             if (range) {
                 inlineEditor.operation(function () {
                     var i;
-<<<<<<< HEAD
-                    for(i = 0; i < range.startLine; i++) {
-                        inlineEditor.hideLine(i);
-                    }
-                    var lineCount = inlineEditor.lineCount();
-                    for(i = range.endLine + 1; i < lineCount; i++) {
-=======
                     for (i = 0; i < range.startLine; i++) {
                         inlineEditor.hideLine(i);
                     }
                     var lineCount = inlineEditor.lineCount();
                     for (i = range.endLine + 1; i < lineCount; i++) {
->>>>>>> 1bea6b4f
                         inlineEditor.hideLine(i);
                     }
                 });
                 inlineEditor.setCursor(range.startLine, 0);
             }
             
-<<<<<<< HEAD
-            // Auto-size editor to its remaining content, clamped to a max
-            var totalTextHeight = inlineEditor.totalHeight(true);
-            var widgetHeight = Math.min(totalTextHeight, MAX_INLINE_HEIGHT);
-=======
             // Auto-size editor to its remaining content
             var widgetHeight = inlineEditor.totalHeight(true);
->>>>>>> 1bea6b4f
 
             hostEditor.setInlineWidgetHeight(inlineId, widgetHeight);
             $(inlineEditor.getScrollerElement()).height(widgetHeight);
@@ -382,11 +363,7 @@
             inlineEditor.focus();
         }
         
-<<<<<<< HEAD
-        return { content: inlineContent, editor: inlineEditor, height: MAX_INLINE_HEIGHT, onAdded: afterAdded };
-=======
         return { content: inlineContent, editor: inlineEditor, height: 1, onAdded: afterAdded };
->>>>>>> 1bea6b4f
     }
     
     
