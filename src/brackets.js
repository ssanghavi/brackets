--- conflicted
+++ resolved
@@ -9,13 +9,9 @@
     require("widgets/bootstrap-modal");
 
     // Load dependent modules
-<<<<<<< HEAD
-    var ProjectManager          = require("ProjectManager")
-    ,   EditorManager           = require("EditorManager")
-=======
     var PreferencesManager      = require("PreferencesManager")
     ,   ProjectManager          = require("ProjectManager")
->>>>>>> 04c87183
+    ,   EditorManager           = require("EditorManager")
     ,   FileCommandHandlers     = require("FileCommandHandlers")
     ,   KeyBindingManager       = require("KeyBindingManager").KeyBindingManager
     ,   KeyMap                  = require("KeyBindingManager").KeyMap
@@ -107,29 +103,7 @@
 
     $(document).ready(function() {
 
-<<<<<<< HEAD
         EditorManager.setEditorArea( $('#editorHolder') );
-=======
-        var editorElt = $('#editor')
-        ,   editor = CodeMirror(editorElt.get(0));
-    
-        // CodeMirror expects to be resized by having its inner "CodeMirror-scroll" area be resized.
-        // We need to do this programmatically.
-        var timeout = null;
-        function updateEditorSize() {
-            // Don't refresh every single time.
-            if (!timeout) {
-                timeout = setTimeout(function() {
-                    editor.refresh();
-                    timeout = null;
-                }, 100);
-            }
-            $('.CodeMirror-scroll', editorElt)
-                .height(editorElt.height());
-        }
-        updateEditorSize();
-        $(window).resize(updateEditorSize);
->>>>>>> 04c87183
     
         initProject();
         initMenus();
@@ -202,15 +176,9 @@
                 editor.setOption("lineWrapping", !(editor.getOption("lineWrapping")));
             });           
         }
-<<<<<<< HEAD
-    
-        function initCommandHandlers() {    
+
+        function initCommandHandlers() {
             FileCommandHandlers.init( $("#main-toolbar .title") );
-=======
-
-        function initCommandHandlers() {
-            FileCommandHandlers.init(editor, $("#main-toolbar .title"));
->>>>>>> 04c87183
         }
 
         function initKeyBindings() {
