/*
 * Copyright (c) 2012 Adobe Systems Incorporated. All rights reserved.
 *  
 * Permission is hereby granted, free of charge, to any person obtaining a
 * copy of this software and associated documentation files (the "Software"), 
 * to deal in the Software without restriction, including without limitation 
 * the rights to use, copy, modify, merge, publish, distribute, sublicense, 
 * and/or sell copies of the Software, and to permit persons to whom the 
 * Software is furnished to do so, subject to the following conditions:
 *  
 * The above copyright notice and this permission notice shall be included in
 * all copies or substantial portions of the Software.
 *  
 * THE SOFTWARE IS PROVIDED "AS IS", WITHOUT WARRANTY OF ANY KIND, EXPRESS OR
 * IMPLIED, INCLUDING BUT NOT LIMITED TO THE WARRANTIES OF MERCHANTABILITY, 
 * FITNESS FOR A PARTICULAR PURPOSE AND NONINFRINGEMENT. IN NO EVENT SHALL THE
 * AUTHORS OR COPYRIGHT HOLDERS BE LIABLE FOR ANY CLAIM, DAMAGES OR OTHER 
 * LIABILITY, WHETHER IN AN ACTION OF CONTRACT, TORT OR OTHERWISE, ARISING 
 * FROM, OUT OF OR IN CONNECTION WITH THE SOFTWARE OR THE USE OR OTHER 
 * DEALINGS IN THE SOFTWARE.
 * 
 */


/*jslint vars: true, plusplus: true, devel: true, nomen: true, indent: 4, maxerr: 50 */
/*global define */

define(function (require, exports, module) {
    "use strict";
    
    /**
     * List of constants for global command IDs.
     */

    // FILE
    exports.FILE_NEW                    = "file.new";
    exports.FILE_NEW_FOLDER             = "file.newFolder";
    exports.FILE_OPEN                   = "file.open";
    exports.FILE_OPEN_FOLDER            = "file.openFolder";
    exports.FILE_SAVE                   = "file.save";
    exports.FILE_SAVE_ALL               = "file.saveAll";
    exports.FILE_CLOSE                  = "file.close";
    exports.FILE_CLOSE_ALL              = "file.close_all";
    exports.FILE_CLOSE_WINDOW           = "file.close_window"; // string must MATCH string in native code (brackets_extensions)
    exports.FILE_ADD_TO_WORKING_SET     = "file.addToWorkingSet";
    exports.FILE_LIVE_FILE_PREVIEW      = "file.liveFilePreview";
    exports.FILE_LIVE_HIGHLIGHT         = "file.previewHighlight";
    exports.FILE_PROJECT_SETTINGS       = "file.projectSettings";
    exports.FILE_RENAME                 = "file.rename";
<<<<<<< HEAD
    exports.FILE_DELETE                 = "file.delete";
=======
    exports.FILE_INSTALL_EXTENSION      = "file.installExtension";
    exports.FILE_EXTENSION_MANAGER      = "file.extensionManager";
>>>>>>> 589dcb07
    exports.FILE_QUIT                   = "file.quit"; // string must MATCH string in native code (brackets_extensions)

    // EDIT
    exports.EDIT_UNDO                   = "edit.undo";
    exports.EDIT_REDO                   = "edit.redo";
    exports.EDIT_CUT                    = "edit.cut";
    exports.EDIT_COPY                   = "edit.copy";
    exports.EDIT_PASTE                  = "edit.paste";
    exports.EDIT_SELECT_ALL             = "edit.selectAll";
    exports.EDIT_SELECT_LINE            = "edit.selectLine";
    exports.EDIT_FIND                   = "edit.find";
    exports.EDIT_FIND_IN_FILES          = "edit.findInFiles";
    exports.EDIT_FIND_IN_SUBTREE        = "edit.findInSubtree";
    exports.EDIT_FIND_NEXT              = "edit.findNext";
    exports.EDIT_FIND_PREVIOUS          = "edit.findPrevious";
    exports.EDIT_REPLACE                = "edit.replace";
    exports.EDIT_INDENT                 = "edit.indent";
    exports.EDIT_UNINDENT               = "edit.unindent";
    exports.EDIT_DUPLICATE              = "edit.duplicate";
    exports.EDIT_DELETE_LINES           = "edit.deletelines";
    exports.EDIT_LINE_COMMENT           = "edit.lineComment";
    exports.EDIT_BLOCK_COMMENT          = "edit.blockComment";
    exports.EDIT_LINE_UP                = "edit.lineUp";
    exports.EDIT_LINE_DOWN              = "edit.lineDown";
    exports.EDIT_OPEN_LINE_ABOVE        = "edit.openLineAbove";
    exports.EDIT_OPEN_LINE_BELOW        = "edit.openLineBelow";
    exports.TOGGLE_CLOSE_BRACKETS       = "edit.autoCloseBrackets";

    // VIEW
    exports.VIEW_HIDE_SIDEBAR           = "view.hideSidebar";
    exports.VIEW_INCREASE_FONT_SIZE     = "view.increaseFontSize";
    exports.VIEW_DECREASE_FONT_SIZE     = "view.decreaseFontSize";
    exports.VIEW_RESTORE_FONT_SIZE      = "view.restoreFontSize";
    exports.VIEW_SCROLL_LINE_UP         = "view.scrollLineUp";
    exports.VIEW_SCROLL_LINE_DOWN       = "view.scrollLineDown";
    exports.TOGGLE_LINE_NUMBERS         = "view.toggleLineNumbers";
    exports.TOGGLE_ACTIVE_LINE          = "view.toggleActiveLine";
    exports.TOGGLE_WORD_WRAP            = "view.toggleWordWrap";
    exports.SORT_WORKINGSET_BY_ADDED    = "view.sortWorkingSetByAdded";
    exports.SORT_WORKINGSET_BY_NAME     = "view.sortWorkingSetByName";
    exports.SORT_WORKINGSET_BY_TYPE     = "view.sortWorkingSetByType";
    exports.SORT_WORKINGSET_AUTO        = "view.sortWorkingSetAuto";
    
    // Navigate
    exports.NAVIGATE_NEXT_DOC           = "navigate.nextDoc";
    exports.NAVIGATE_PREV_DOC           = "navigate.prevDoc";
    exports.NAVIGATE_SHOW_IN_FILE_TREE  = "navigate.showInFileTree";
    exports.NAVIGATE_QUICK_OPEN         = "navigate.quickOpen";
    exports.NAVIGATE_GOTO_DEFINITION    = "navigate.gotoDefinition";
    exports.NAVIGATE_GOTO_LINE          = "navigate.gotoLine";
    exports.TOGGLE_QUICK_EDIT           = "navigate.toggleQuickEdit";
    exports.TOGGLE_QUICK_DOCS           = "navigate.toggleQuickDocs";
    exports.QUICK_EDIT_NEXT_MATCH       = "navigate.nextMatch";
    exports.QUICK_EDIT_PREV_MATCH       = "navigate.previousMatch";

    // Help
    exports.HELP_CHECK_FOR_UPDATE       = "help.checkForUpdate";
    exports.HELP_HOW_TO_USE_BRACKETS    = "help.howToUseBrackets";
    exports.HELP_FORUM                  = "help.forum";
    exports.HELP_RELEASE_NOTES          = "help.releaseNotes";
    exports.HELP_REPORT_AN_ISSUE        = "help.reportAnIssue";
    exports.HELP_SHOW_EXT_FOLDER        = "help.showExtensionsFolder";
    exports.HELP_TWITTER                = "help.twitter";
    exports.HELP_ABOUT                  = "help.about";

    // File shell callbacks
    exports.APP_ABORT_QUIT              = "app.abort_quit"; // string must MATCH string in native code (appshell_extensions)
});
<|MERGE_RESOLUTION|>--- conflicted
+++ resolved
@@ -47,12 +47,9 @@
     exports.FILE_LIVE_HIGHLIGHT         = "file.previewHighlight";
     exports.FILE_PROJECT_SETTINGS       = "file.projectSettings";
     exports.FILE_RENAME                 = "file.rename";
-<<<<<<< HEAD
     exports.FILE_DELETE                 = "file.delete";
-=======
     exports.FILE_INSTALL_EXTENSION      = "file.installExtension";
     exports.FILE_EXTENSION_MANAGER      = "file.extensionManager";
->>>>>>> 589dcb07
     exports.FILE_QUIT                   = "file.quit"; // string must MATCH string in native code (brackets_extensions)
 
     // EDIT
