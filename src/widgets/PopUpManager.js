--- conflicted
+++ resolved
@@ -101,8 +101,7 @@
                     // Stop the DOM event from propagating
                     keyEvent.stopImmediatePropagation();
                     
-<<<<<<< HEAD
-                    _removePopUp($popUp, true);
+                    removePopUp($popUp);
 
                     // TODO: right now Menus and Context Menus do not take focus away from
                     // the editor. We need to have a focus manager to correctly manage focus
@@ -111,10 +110,6 @@
                     // adjust focus if necessary
                     // See story in Trello card #404
                     //EditorManager.focusEditor();
-=======
-                    removePopUp($popUp);
-                    EditorManager.focusEditor();
->>>>>>> 650476de
                 }
                 
                 break;
