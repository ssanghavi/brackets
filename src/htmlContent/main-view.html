<!-- 
  Copyright (c) 2012 Adobe Systems Incorporated. All rights reserved.
   
  Permission is hereby granted, free of charge, to any person obtaining a
  copy of this software and associated documentation files (the "Software"), 
  to deal in the Software without restriction, including without limitation 
  the rights to use, copy, modify, merge, publish, distribute, sublicense, 
  and/or sell copies of the Software, and to permit persons to whom the 
  Software is furnished to do so, subject to the following conditions:
   
  The above copyright notice and this permission notice shall be included in
  all copies or substantial portions of the Software.
   
  THE SOFTWARE IS PROVIDED "AS IS", WITHOUT WARRANTY OF ANY KIND, EXPRESS OR
  IMPLIED, INCLUDING BUT NOT LIMITED TO THE WARRANTIES OF MERCHANTABILITY, 
  FITNESS FOR A PARTICULAR PURPOSE AND NONINFRINGEMENT. IN NO EVENT SHALL THE
  AUTHORS OR COPYRIGHT HOLDERS BE LIABLE FOR ANY CLAIM, DAMAGES OR OTHER 
  LIABILITY, WHETHER IN AN ACTION OF CONTRACT, TORT OR OTHERWISE, ARISING 
  FROM, OUT OF OR IN CONNECTION WITH THE SOFTWARE OR THE USE OR OTHER 
  DEALINGS IN THE SOFTWARE.
-->


<!--
    HTML template for the body tag of index.html. It is rendered dynamically in
    brackets.js with Mustache and localized with the i18n RequireJS plugin.

    LOCALIZATION NOTE:
    All display text for this file must use templating so the text can be localized.
    
    English text goes in src/nls/root/strings.js. All other translations go in the strings.js file for
    the specific local in the nls folder. If a translation is missing for a specific key English
    is used as a fallback

    Strings should be referenced using the double brackets syntax.
    Example: {{keyname}}. Note, all strings are HTML escaped unless the form 
    {{&keyname}} is used.

-->

    <!-- Main UI: horizontal set of sidebar, main content vertical stack, and vertical toolbar -->
    <div class="main-view">
        <div id="sidebar" class="sidebar panel quiet-scrollbars horz-resizable right-resizer collapsible" data-minsize="0" data-forceleft=".content">
            <div id="working-set-header">{{WORKING_FILES}}</div>
            <div id="open-files-container">
                <!-- This will contain runtime-generated <li>'s for each file in the working set -->
                <ul>
                </ul>
            </div>
        
            <div id="project-files-header">
                <span id="project-title" class="title"></span>
            </div>
            <div id="project-files-container">
                <!-- This will contain a dynamically generated <ul> hierarchy at runtime -->
            </div>
        </div>
        
        <!--
            Vertical stack of titlebar (in-browser), editor, bottom panels, status bar
                (status bar is injected later - see StatusBar.init()).
            Note: all children must be in a vertical stack with heights explicitly set in a fixed
                unit such as px (not percent/em/auto). If you change the height later, you must
                call EditorManager.resizeEditor() each time. Otherwise editor-holder's height will
                not get set correctly.
         -->
        <div class="content">
            <!-- Horizontal titlebar containing menus & filename when inBrowser -->
            <div id="titlebar" class="toolbar no-focus">
                <!-- Menu bar -->
                <ul class="nav" data-dropdown="dropdown">
                </ul>
                
                <!-- Filename label -->
                <div class="title-wrapper">
                    <span class="title"></span>&nbsp;<span class='dirty-dot' style="visibility:hidden;">•</span>
                </div>
            </div>
            
            <!-- Editors are programmatically created inside here -->
            <div id="editor-holder">
                <div id="not-editor">
                </div>
            </div>
            
            <div id="search-results" class="bottom-panel vert-resizable top-resizer no-focus">
                <div class="toolbar simple-toolbar-layout">
                    <div class="title">{{SEARCH_RESULTS}}</div>
                    <div class="title" id="search-result-summary"></div>
                    <a href="#" class="close">&times;</a>
                </div>
                <div class="table-container resizable-content"></div>
            </div>
            
        </div>

        <!-- Vertical toolbar docked to right -->
        <div id="main-toolbar" class="toolbar no-focus">
            <!-- Top-aligned buttons -->
            <div class="buttons">
                <a href="#" id="toolbar-go-live"></a> <!-- tooltip for this is set in JS -->
                <a href="#" id="toolbar-extension-manager" title="{{EXTENSION_MANAGER_TITLE}}"></a>
                <span id="update-notification" title="{{UPDATE_NOTIFICATION_TOOLTIP}}"></span>
            </div>
        </div>
        
        <!-- Hack to ensure that the code editor's web font is loaded early. -->
        <!-- For more info, see note in brackets.less for class .dummy-text, or issue 76 -->
        <div class="dummy-text">x</div>
    </div>

    <!-- Modal Windows -->
<<<<<<< HEAD
=======
    <div class="error-dialog template modal hide">
        <div class="modal-header">
            <a href="#" class="close">&times;</a>
            <h1 class="dialog-title">Error</h1>
        </div>
        <div class="modal-body">
            <p class="dialog-message">Message goes here</p>
        </div>
        <div class="modal-footer">
            <a href="#" class="dialog-button btn primary" data-button-id="ok">{{OK}}</a>
        </div>
    </div>
    <div class="save-close-dialog template modal hide">
        <div class="modal-header">
            <a href="#" class="close">&times;</a>
            <h1 class="dialog-title">{{SAVE_CHANGES}}</h1>
        </div>
        <div class="modal-body">
            <p class="dialog-message">Message goes here</p>
        </div>
        <div class="modal-footer">
            <a href="#" class="dialog-button btn left" data-button-id="dontsave">{{DONT_SAVE}}</a>
            <a href="#" class="dialog-button btn primary" data-button-id="ok">{{SAVE}}</a>
            <a href="#" class="dialog-button btn" data-button-id="cancel">{{CANCEL}}</a>
        </div>
    </div>
    <div class="ext-changed-dialog template modal hide">
        <div class="modal-header">
            <h1 class="dialog-title">Title goes here</h1>
        </div>
        <div class="modal-body">
            <p class="dialog-message">Message goes here</p>
        </div>
        <div class="modal-footer">
            <a href="#" class="dialog-button btn left" data-button-id="dontsave">{{RELOAD_FROM_DISK}}</a>
            <a href="#" class="dialog-button btn primary" data-button-id="cancel">{{KEEP_CHANGES_IN_EDITOR}}</a>
        </div>
    </div>
    <div class="ext-deleted-dialog template modal hide">
        <div class="modal-header">
            <h1 class="dialog-title">Title goes here</h1>
        </div>
        <div class="modal-body">
            <p class="dialog-message">Message goes here</p>
        </div>
        <div class="modal-footer">
            <a href="#" class="dialog-button btn left" data-button-id="dontsave">{{CLOSE_DONT_SAVE}}</a>
            <a href="#" class="dialog-button btn primary" data-button-id="cancel">{{KEEP_CHANGES_IN_EDITOR}}</a>
        </div>
    </div>
    <div class="live-development-error-dialog template modal hide">
        <div class="modal-header">
            <h1 class="dialog-title">Title goes here</h1>
        </div>
        <div class="modal-body">
            <p class="dialog-message">Message goes here</p>
        </div>
        <div class="modal-footer">
            <a href="#" class="dialog-button btn" data-button-id="cancel">{{CANCEL}}</a>
            <a href="#" class="dialog-button btn primary" data-button-id="ok">{{RELAUNCH_CHROME}}</a>
        </div>
    </div>
    <div class="remove-marked-extensions template modal hide">
        <div class="modal-header">
            <h1 class="dialog-title">Title goes here</h1>
        </div>
        <div class="modal-body">
            <p class="dialog-message">Message goes here</p>
        </div>
        <div class="modal-footer">
            <a href="#" class="dialog-button btn" data-button-id="cancel">{{CANCEL}}</a>
            <a href="#" class="dialog-button btn primary" data-button-id="ok">{{REMOVE_AND_QUIT}}</a>
        </div>
    </div>
>>>>>>> b33d64fc
    <div id="context-menu-bar">
        <ul data-dropdown="dropdown"></ul>
    </div>
    <div id="codehint-menu-bar">
        <ul data-dropdown="dropdown"></ul>
    </div><|MERGE_RESOLUTION|>--- conflicted
+++ resolved
@@ -110,83 +110,6 @@
     </div>
 
     <!-- Modal Windows -->
-<<<<<<< HEAD
-=======
-    <div class="error-dialog template modal hide">
-        <div class="modal-header">
-            <a href="#" class="close">&times;</a>
-            <h1 class="dialog-title">Error</h1>
-        </div>
-        <div class="modal-body">
-            <p class="dialog-message">Message goes here</p>
-        </div>
-        <div class="modal-footer">
-            <a href="#" class="dialog-button btn primary" data-button-id="ok">{{OK}}</a>
-        </div>
-    </div>
-    <div class="save-close-dialog template modal hide">
-        <div class="modal-header">
-            <a href="#" class="close">&times;</a>
-            <h1 class="dialog-title">{{SAVE_CHANGES}}</h1>
-        </div>
-        <div class="modal-body">
-            <p class="dialog-message">Message goes here</p>
-        </div>
-        <div class="modal-footer">
-            <a href="#" class="dialog-button btn left" data-button-id="dontsave">{{DONT_SAVE}}</a>
-            <a href="#" class="dialog-button btn primary" data-button-id="ok">{{SAVE}}</a>
-            <a href="#" class="dialog-button btn" data-button-id="cancel">{{CANCEL}}</a>
-        </div>
-    </div>
-    <div class="ext-changed-dialog template modal hide">
-        <div class="modal-header">
-            <h1 class="dialog-title">Title goes here</h1>
-        </div>
-        <div class="modal-body">
-            <p class="dialog-message">Message goes here</p>
-        </div>
-        <div class="modal-footer">
-            <a href="#" class="dialog-button btn left" data-button-id="dontsave">{{RELOAD_FROM_DISK}}</a>
-            <a href="#" class="dialog-button btn primary" data-button-id="cancel">{{KEEP_CHANGES_IN_EDITOR}}</a>
-        </div>
-    </div>
-    <div class="ext-deleted-dialog template modal hide">
-        <div class="modal-header">
-            <h1 class="dialog-title">Title goes here</h1>
-        </div>
-        <div class="modal-body">
-            <p class="dialog-message">Message goes here</p>
-        </div>
-        <div class="modal-footer">
-            <a href="#" class="dialog-button btn left" data-button-id="dontsave">{{CLOSE_DONT_SAVE}}</a>
-            <a href="#" class="dialog-button btn primary" data-button-id="cancel">{{KEEP_CHANGES_IN_EDITOR}}</a>
-        </div>
-    </div>
-    <div class="live-development-error-dialog template modal hide">
-        <div class="modal-header">
-            <h1 class="dialog-title">Title goes here</h1>
-        </div>
-        <div class="modal-body">
-            <p class="dialog-message">Message goes here</p>
-        </div>
-        <div class="modal-footer">
-            <a href="#" class="dialog-button btn" data-button-id="cancel">{{CANCEL}}</a>
-            <a href="#" class="dialog-button btn primary" data-button-id="ok">{{RELAUNCH_CHROME}}</a>
-        </div>
-    </div>
-    <div class="remove-marked-extensions template modal hide">
-        <div class="modal-header">
-            <h1 class="dialog-title">Title goes here</h1>
-        </div>
-        <div class="modal-body">
-            <p class="dialog-message">Message goes here</p>
-        </div>
-        <div class="modal-footer">
-            <a href="#" class="dialog-button btn" data-button-id="cancel">{{CANCEL}}</a>
-            <a href="#" class="dialog-button btn primary" data-button-id="ok">{{REMOVE_AND_QUIT}}</a>
-        </div>
-    </div>
->>>>>>> b33d64fc
     <div id="context-menu-bar">
         <ul data-dropdown="dropdown"></ul>
     </div>
